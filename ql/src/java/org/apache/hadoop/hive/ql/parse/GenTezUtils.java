--- conflicted
+++ resolved
@@ -304,14 +304,9 @@
         linked = context.linkedFileSinks.get(path);
         linked.add(desc);
 
-<<<<<<< HEAD
-        desc.setIndexInTezUnion(linked.size());
         // TODO# special case #N - unions (tez)
-        desc.setDirName(new Path(path, "" + desc.getIndexInTezUnion()));
+        desc.setDirName(new Path(path, "" + linked.size()));
         Utilities.LOG14535.info("removing union - new desc with " + desc.getDirName() + "; parent " + path);
-=======
-        desc.setDirName(new Path(path, "" + linked.size()));
->>>>>>> 20824f27
         desc.setLinkedFileSink(true);
         desc.setParentDir(path);
         desc.setLinkedFileSinkDesc(linked);
