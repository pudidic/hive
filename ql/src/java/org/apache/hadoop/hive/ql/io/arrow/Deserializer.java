/*
 * Licensed to the Apache Software Foundation (ASF) under one
 * or more contributor license agreements.  See the NOTICE file
 * distributed with this work for additional information
 * regarding copyright ownership.  The ASF licenses this file
 * to you under the Apache License, Version 2.0 (the
 * "License"); you may not use this file except in compliance
 * with the License.  You may obtain a copy of the License at
 *
 *    http://www.apache.org/licenses/LICENSE-2.0
 *
 * Unless required by applicable law or agreed to in writing, software
 * distributed under the License is distributed on an "AS IS" BASIS,
 * WITHOUT WARRANTIES OR CONDITIONS OF ANY KIND, either express or implied.
 * See the License for the specific language governing permissions and
 * limitations under the License.
 */
package org.apache.hadoop.hive.ql.io.arrow;

import io.netty.buffer.ArrowBuf;
import org.apache.arrow.vector.BigIntVector;
import org.apache.arrow.vector.BitVector;
import org.apache.arrow.vector.DateDayVector;
import org.apache.arrow.vector.DecimalVector;
import org.apache.arrow.vector.FieldVector;
import org.apache.arrow.vector.Float4Vector;
import org.apache.arrow.vector.Float8Vector;
import org.apache.arrow.vector.IntVector;
import org.apache.arrow.vector.IntervalDayVector;
import org.apache.arrow.vector.IntervalYearVector;
import org.apache.arrow.vector.SmallIntVector;
import org.apache.arrow.vector.TimeStampVector;
import org.apache.arrow.vector.TinyIntVector;
import org.apache.arrow.vector.VarBinaryVector;
import org.apache.arrow.vector.VarCharVector;
import org.apache.arrow.vector.VectorSchemaRoot;
import org.apache.arrow.vector.dictionary.Dictionary;
import org.apache.arrow.vector.dictionary.DictionaryEncoder;
import org.apache.arrow.vector.dictionary.DictionaryProvider;
import org.apache.arrow.vector.holders.NullableIntervalDayHolder;
import org.apache.arrow.vector.types.Types;
import org.apache.hadoop.hive.common.type.HiveDecimal;
import org.apache.hadoop.hive.common.type.HiveIntervalDayTime;
import org.apache.hadoop.hive.conf.HiveConf;
import org.apache.hadoop.hive.ql.exec.vector.BytesColumnVector;
import org.apache.hadoop.hive.ql.exec.vector.ColumnVector;
import org.apache.hadoop.hive.ql.exec.vector.DecimalColumnVector;
import org.apache.hadoop.hive.ql.exec.vector.DoubleColumnVector;
import org.apache.hadoop.hive.ql.exec.vector.IntervalDayTimeColumnVector;
import org.apache.hadoop.hive.ql.exec.vector.ListColumnVector;
import org.apache.hadoop.hive.ql.exec.vector.LongColumnVector;
import org.apache.hadoop.hive.ql.exec.vector.MapColumnVector;
import org.apache.hadoop.hive.ql.exec.vector.StructColumnVector;
import org.apache.hadoop.hive.ql.exec.vector.TimestampColumnVector;
import org.apache.hadoop.hive.ql.exec.vector.UnionColumnVector;
import org.apache.hadoop.hive.ql.exec.vector.VectorExtractRow;
import org.apache.hadoop.hive.ql.exec.vector.VectorizedBatchUtil;
import org.apache.hadoop.hive.ql.exec.vector.VectorizedRowBatch;
import org.apache.hadoop.hive.ql.metadata.HiveException;
import org.apache.hadoop.hive.serde2.SerDeException;
import org.apache.hadoop.hive.serde2.objectinspector.PrimitiveObjectInspector;
import org.apache.hadoop.hive.serde2.typeinfo.ListTypeInfo;
import org.apache.hadoop.hive.serde2.typeinfo.MapTypeInfo;
import org.apache.hadoop.hive.serde2.typeinfo.PrimitiveTypeInfo;
import org.apache.hadoop.hive.serde2.typeinfo.StructTypeInfo;
import org.apache.hadoop.hive.serde2.typeinfo.TypeInfo;
import org.apache.hadoop.hive.serde2.typeinfo.UnionTypeInfo;
import org.apache.hadoop.io.Writable;

import java.util.List;

import static org.apache.hadoop.hive.ql.exec.vector.VectorizedBatchUtil.createColumnVector;
import static org.apache.hadoop.hive.ql.io.arrow.ArrowColumnarBatchSerDe.MICROS_PER_SECOND;
import static org.apache.hadoop.hive.ql.io.arrow.ArrowColumnarBatchSerDe.MILLIS_PER_SECOND;
import static org.apache.hadoop.hive.ql.io.arrow.ArrowColumnarBatchSerDe.NS_PER_MICROS;
import static org.apache.hadoop.hive.ql.io.arrow.ArrowColumnarBatchSerDe.NS_PER_MILLIS;
import static org.apache.hadoop.hive.ql.io.arrow.ArrowColumnarBatchSerDe.NS_PER_SECOND;
import static org.apache.hadoop.hive.ql.io.arrow.ArrowColumnarBatchSerDe.SECOND_PER_DAY;
import static org.apache.hadoop.hive.ql.io.arrow.ArrowColumnarBatchSerDe.toStructListTypeInfo;
import static org.apache.hadoop.hive.ql.io.arrow.ArrowColumnarBatchSerDe.toStructListVector;

class Deserializer {
  private final VectorExtractRow vectorExtractRow;
  private final VectorizedRowBatch vectorizedRowBatch;
  private final StructTypeInfo rowTypeInfo;
  private final boolean encode;
  private DictionaryProvider dictionaryProvider;
  private Object[][] rows;

  Deserializer(ArrowColumnarBatchSerDe serDe) throws SerDeException {
    rowTypeInfo = serDe.rowTypeInfo;
    encode = HiveConf.getBoolVar(serDe.conf, HiveConf.ConfVars.HIVE_ARROW_ENCODE);

    vectorExtractRow = new VectorExtractRow();
    final List<TypeInfo> fieldTypeInfoList = serDe.rowTypeInfo.getAllStructFieldTypeInfos();
    final int fieldCount = fieldTypeInfoList.size();
    final TypeInfo[] typeInfos = fieldTypeInfoList.toArray(new TypeInfo[fieldCount]);
    try {
      vectorExtractRow.init(typeInfos);
    } catch (HiveException e) {
      throw new SerDeException(e);
    }

    vectorizedRowBatch = new VectorizedRowBatch(fieldCount);
    for (int fieldIndex = 0; fieldIndex < fieldCount; fieldIndex++) {
      final ColumnVector columnVector = createColumnVector(typeInfos[fieldIndex]);
      columnVector.init();
      vectorizedRowBatch.cols[fieldIndex] = columnVector;
    }
  }

  public Object deserialize(Writable writable) {
    final ArrowWrapperWritable arrowWrapperWritable = (ArrowWrapperWritable) writable;
    final VectorSchemaRoot vectorSchemaRoot = arrowWrapperWritable.getVectorSchemaRoot();
    final List<FieldVector> fieldVectors = vectorSchemaRoot.getFieldVectors();
    final int fieldCount = fieldVectors.size();
    final int rowCount = vectorSchemaRoot.getRowCount();
    dictionaryProvider = arrowWrapperWritable.getDictionaryProvider();
    vectorizedRowBatch.ensureSize(rowCount);

    if (rows == null || rows.length < rowCount ) {
      rows = new Object[rowCount][];
      for (int rowIndex = 0; rowIndex < rowCount; rowIndex++) {
        rows[rowIndex] = new Object[fieldCount];
      }
    }

    for (int fieldIndex = 0; fieldIndex < fieldCount; fieldIndex++) {
      final FieldVector fieldVector = fieldVectors.get(fieldIndex);
      final int projectedCol = vectorizedRowBatch.projectedColumns[fieldIndex];
      final ColumnVector columnVector = vectorizedRowBatch.cols[projectedCol];
      final TypeInfo typeInfo = rowTypeInfo.getAllStructFieldTypeInfos().get(fieldIndex);
      read(fieldVector, columnVector, typeInfo, encode);
    }
    for (int rowIndex = 0; rowIndex < rowCount; rowIndex++) {
      vectorExtractRow.extractRow(vectorizedRowBatch, rowIndex, rows[rowIndex]);
    }
    vectorizedRowBatch.reset();
    return rows;
  }

  private void read(FieldVector arrowVector, ColumnVector hiveVector, TypeInfo typeInfo,
      boolean encode) {
    switch (typeInfo.getCategory()) {
      case PRIMITIVE:
        readPrimitive(arrowVector, hiveVector, typeInfo, encode);
        break;
      case LIST:
        readList(arrowVector, (ListColumnVector) hiveVector, (ListTypeInfo) typeInfo, encode);
        break;
      case MAP:
        readMap(arrowVector, (MapColumnVector) hiveVector, (MapTypeInfo) typeInfo, encode);
        break;
      case STRUCT:
        readStruct(arrowVector, (StructColumnVector) hiveVector, (StructTypeInfo) typeInfo,
            encode);
        break;
      case UNION:
        readUnion(arrowVector, (UnionColumnVector) hiveVector, (UnionTypeInfo) typeInfo);
        break;
      default:
        throw new IllegalArgumentException();
    }
  }

  private void readPrimitive(FieldVector arrowVector, ColumnVector hiveVector, TypeInfo typeInfo,
      boolean encode) {
    final PrimitiveObjectInspector.PrimitiveCategory primitiveCategory =
        ((PrimitiveTypeInfo) typeInfo).getPrimitiveCategory();

    final int size = arrowVector.getValueCount();
    hiveVector.ensureSize(size, false);

    switch (primitiveCategory) {
      case BOOLEAN:
        {
          for (int i = 0; i < size; i++) {
            if (arrowVector.isNull(i)) {
              VectorizedBatchUtil.setNullColIsNullValue(hiveVector, i);
            } else {
              hiveVector.isNull[i] = false;
              ((LongColumnVector) hiveVector).vector[i] = ((BitVector) arrowVector).get(i);
            }
          }
        }
        break;
      case BYTE:
        {
          for (int i = 0; i < size; i++) {
            if (arrowVector.isNull(i)) {
              VectorizedBatchUtil.setNullColIsNullValue(hiveVector, i);
            } else {
              hiveVector.isNull[i] = false;
              ((LongColumnVector) hiveVector).vector[i] = ((TinyIntVector) arrowVector).get(i);
            }
          }
        }
        break;
      case SHORT:
        {
          for (int i = 0; i < size; i++) {
            if (arrowVector.isNull(i)) {
              VectorizedBatchUtil.setNullColIsNullValue(hiveVector, i);
            } else {
              hiveVector.isNull[i] = false;
              ((LongColumnVector) hiveVector).vector[i] = ((SmallIntVector) arrowVector).get(i);
            }
          }
        }
        break;
      case INT:
        {
          for (int i = 0; i < size; i++) {
            if (arrowVector.isNull(i)) {
              VectorizedBatchUtil.setNullColIsNullValue(hiveVector, i);
            } else {
              hiveVector.isNull[i] = false;
              ((LongColumnVector) hiveVector).vector[i] = ((IntVector) arrowVector).get(i);
            }
          }
        }
        break;
      case LONG:
        {
          for (int i = 0; i < size; i++) {
            if (arrowVector.isNull(i)) {
              VectorizedBatchUtil.setNullColIsNullValue(hiveVector, i);
            } else {
              hiveVector.isNull[i] = false;
              ((LongColumnVector) hiveVector).vector[i] = ((BigIntVector) arrowVector).get(i);
            }
          }
        }
        break;
      case FLOAT:
        {
          for (int i = 0; i < size; i++) {
            if (arrowVector.isNull(i)) {
              VectorizedBatchUtil.setNullColIsNullValue(hiveVector, i);
            } else {
              hiveVector.isNull[i] = false;
              ((DoubleColumnVector) hiveVector).vector[i] = ((Float4Vector) arrowVector).get(i);
            }
          }
        }
        break;
      case DOUBLE:
        {
          for (int i = 0; i < size; i++) {
            if (arrowVector.isNull(i)) {
              VectorizedBatchUtil.setNullColIsNullValue(hiveVector, i);
            } else {
              hiveVector.isNull[i] = false;
              ((DoubleColumnVector) hiveVector).vector[i] = ((Float8Vector) arrowVector).get(i);
            }
          }
        }
        break;
      case STRING:
      case CHAR:
      case VARCHAR:
        {
          final VarCharVector varCharVector;
          if (encode) {
            final long id = arrowVector.getField().getDictionary().getId();
            final Dictionary dictionary = dictionaryProvider.lookup(id);
            varCharVector = (VarCharVector) DictionaryEncoder.decode(arrowVector, dictionary);
          } else {
            varCharVector = ((VarCharVector) arrowVector);
          }
          for (int i = 0; i < size; i++) {
            if (varCharVector.isNull(i)) {
              VectorizedBatchUtil.setNullColIsNullValue(hiveVector, i);
            } else {
              hiveVector.isNull[i] = false;
              ((BytesColumnVector) hiveVector).setVal(i, varCharVector.get(i));
            }
          }
        }
        break;
      case DATE:
        {
          for (int i = 0; i < size; i++) {
            if (arrowVector.isNull(i)) {
              VectorizedBatchUtil.setNullColIsNullValue(hiveVector, i);
            } else {
              hiveVector.isNull[i] = false;
              ((LongColumnVector) hiveVector).vector[i] = ((DateDayVector) arrowVector).get(i);
            }
          }
        }
        break;
<<<<<<< HEAD
      case TIMESTAMP:
        {
          final Types.MinorType minorType = arrowVector.getMinorType();
          switch (minorType) {
            case TIMESTAMPMILLI:
              {
                for (int i = 0; i < size; i++) {
                  if (arrowVector.isNull(i)) {
                    VectorizedBatchUtil.setNullColIsNullValue(hiveVector, i);
                  } else {
                    hiveVector.isNull[i] = false;

                    // Time = second + sub-second
                    final long timeInMillis = ((TimeStampMilliVector) arrowVector).get(i);
                    final TimestampColumnVector timestampColumnVector = (TimestampColumnVector) hiveVector;
                    int subSecondInNanos = (int) ((timeInMillis % MILLIS_PER_SECOND) * NS_PER_MILLIS);
                    long second = timeInMillis / MILLIS_PER_SECOND;

                    // A nanosecond value should not be negative
                    if (subSecondInNanos < 0) {

                      // So add one second to the negative nanosecond value to make it positive
                      subSecondInNanos += NS_PER_SECOND;

                      // Subtract one second from the second value because we added one second
                      second -= 1;
                    }
                    timestampColumnVector.time[i] = second * MILLIS_PER_SECOND;
                    timestampColumnVector.nanos[i] = subSecondInNanos;
                  }
                }
              }
              break;
            case TIMESTAMPMICRO:
              {
                for (int i = 0; i < size; i++) {
                  if (arrowVector.isNull(i)) {
                    VectorizedBatchUtil.setNullColIsNullValue(hiveVector, i);
                  } else {
                    hiveVector.isNull[i] = false;

                    // Time = second + sub-second
                    final long timeInMicros = ((TimeStampMicroVector) arrowVector).get(i);
                    final TimestampColumnVector timestampColumnVector = (TimestampColumnVector) hiveVector;
                    int subSecondInNanos = (int) ((timeInMicros % MICROS_PER_SECOND) * NS_PER_MICROS);
                    long second = timeInMicros / MICROS_PER_SECOND;

                    // A nanosecond value should not be negative
                    if (subSecondInNanos < 0) {

                      // So add one second to the negative nanosecond value to make it positive
                      subSecondInNanos += NS_PER_SECOND;

                      // Subtract one second from the second value because we added one second
                      second -= 1;
                    }
                    timestampColumnVector.time[i] = second * MILLIS_PER_SECOND;
                    timestampColumnVector.nanos[i] = subSecondInNanos;
                  }
                }
              }
              break;
            case TIMESTAMPNANO:
              {
                for (int i = 0; i < size; i++) {
                  if (arrowVector.isNull(i)) {
                    VectorizedBatchUtil.setNullColIsNullValue(hiveVector, i);
                  } else {
                    hiveVector.isNull[i] = false;

                    // Time = second + sub-second
                    final long timeInNanos = ((TimeStampNanoVector) arrowVector).get(i);
                    final TimestampColumnVector timestampColumnVector = (TimestampColumnVector) hiveVector;
                    int subSecondInNanos = (int) (timeInNanos % NS_PER_SECOND);
                    long second = timeInNanos / NS_PER_SECOND;

                    // A nanosecond value should not be negative
                    if (subSecondInNanos < 0) {

                      // So add one second to the negative nanosecond value to make it positive
                      subSecondInNanos += NS_PER_SECOND;

                      // Subtract one second from the second value because we added one second
                      second -= 1;
                    }
                    timestampColumnVector.time[i] = second * MILLIS_PER_SECOND;
                    timestampColumnVector.nanos[i] = subSecondInNanos;
                  }
                }
=======
      case TIMESTAMPMILLI:
      case TIMESTAMPMILLITZ:
      case TIMESTAMPMICRO:
      case TIMESTAMPMICROTZ:
      case TIMESTAMPNANO:
      case TIMESTAMPNANOTZ:
        {
          for (int i = 0; i < size; i++) {
            if (arrowVector.isNull(i)) {
              VectorizedBatchUtil.setNullColIsNullValue(hiveVector, i);
            } else {
              hiveVector.isNull[i] = false;

              // Time = second + sub-second
              final long time = ((TimeStampVector) arrowVector).get(i);
              long second;
              int subSecondInNanos;
              switch (minorType) {
                case TIMESTAMPMILLI:
                case TIMESTAMPMILLITZ:
                  {
                    subSecondInNanos = (int) ((time % MILLIS_PER_SECOND) * NS_PER_MILLIS);
                    second = time / MILLIS_PER_SECOND;
                  }
                  break;
                case TIMESTAMPMICROTZ:
                case TIMESTAMPMICRO:
                  {
                    subSecondInNanos = (int) ((time % MICROS_PER_SECOND) * NS_PER_MICROS);
                    second = time / MICROS_PER_SECOND;
                  }
                  break;
                case TIMESTAMPNANOTZ:
                case TIMESTAMPNANO:
                  {
                    subSecondInNanos = (int) (time % NS_PER_SECOND);
                    second = time / NS_PER_SECOND;
                  }
                  break;
                default:
                  throw new IllegalArgumentException();
              }

              final TimestampColumnVector timestampColumnVector = (TimestampColumnVector) hiveVector;
              // A nanosecond value should not be negative
              if (subSecondInNanos < 0) {

                // So add one second to the negative nanosecond value to make it positive
                subSecondInNanos += NS_PER_SECOND;

                // Subtract one second from the second value because we added one second
                second -= 1;
>>>>>>> 6baeac7d
              }
              break;
            default:
              throw new IllegalArgumentException();
          }
        }
        break;
      case BINARY:
        {
          for (int i = 0; i < size; i++) {
            if (arrowVector.isNull(i)) {
              VectorizedBatchUtil.setNullColIsNullValue(hiveVector, i);
            } else {
              hiveVector.isNull[i] = false;
              ((BytesColumnVector) hiveVector).setVal(i, ((VarBinaryVector) arrowVector).get(i));
            }
          }
        }
        break;
      case DECIMAL:
        {
          for (int i = 0; i < size; i++) {
            if (arrowVector.isNull(i)) {
              VectorizedBatchUtil.setNullColIsNullValue(hiveVector, i);
            } else {
              hiveVector.isNull[i] = false;
              ((DecimalColumnVector) hiveVector).set(i,
                  HiveDecimal.create(((DecimalVector) arrowVector).getObject(i)));
            }
          }
        }
        break;
      case INTERVAL_YEAR_MONTH:
        {
          for (int i = 0; i < size; i++) {
            if (arrowVector.isNull(i)) {
              VectorizedBatchUtil.setNullColIsNullValue(hiveVector, i);
            } else {
              hiveVector.isNull[i] = false;
              ((LongColumnVector) hiveVector).vector[i] = ((IntervalYearVector) arrowVector).get(i);
            }
          }
        }
        break;
      case INTERVAL_DAY_TIME:
        {
          final IntervalDayVector intervalDayVector = (IntervalDayVector) arrowVector;
          final NullableIntervalDayHolder intervalDayHolder = new NullableIntervalDayHolder();
          final HiveIntervalDayTime intervalDayTime = new HiveIntervalDayTime();
          for (int i = 0; i < size; i++) {
            if (arrowVector.isNull(i)) {
              VectorizedBatchUtil.setNullColIsNullValue(hiveVector, i);
            } else {
              hiveVector.isNull[i] = false;
              intervalDayVector.get(i, intervalDayHolder);
              final long seconds = intervalDayHolder.days * SECOND_PER_DAY +
                  intervalDayHolder.milliseconds / MILLIS_PER_SECOND;
              final int nanos = (intervalDayHolder.milliseconds % 1_000) * NS_PER_MILLIS;
              intervalDayTime.set(seconds, nanos);
              ((IntervalDayTimeColumnVector) hiveVector).set(i, intervalDayTime);
            }
          }
        }
        break;
      default:
        throw new IllegalArgumentException();
    }
  }

  private void readList(FieldVector arrowVector, ListColumnVector hiveVector, ListTypeInfo typeInfo,
      boolean encode) {
    final int size = arrowVector.getValueCount();
    final ArrowBuf offsets = arrowVector.getOffsetBuffer();
    final int OFFSET_WIDTH = 4;

    read(arrowVector.getChildrenFromFields().get(0), hiveVector.child,
        typeInfo.getListElementTypeInfo(), encode);

    for (int i = 0; i < size; i++) {
      if (arrowVector.isNull(i)) {
        VectorizedBatchUtil.setNullColIsNullValue(hiveVector, i);
      } else {
        hiveVector.isNull[i] = false;
        final int offset = offsets.getInt(i * OFFSET_WIDTH);
        hiveVector.offsets[i] = offset;
        hiveVector.lengths[i] = offsets.getInt((i + 1) * OFFSET_WIDTH) - offset;
      }
    }
  }

  private void readMap(FieldVector arrowVector, MapColumnVector hiveVector, MapTypeInfo typeInfo,
      boolean encode) {
    final int size = arrowVector.getValueCount();
    final ListTypeInfo mapStructListTypeInfo = toStructListTypeInfo(typeInfo);
    final ListColumnVector mapStructListVector = toStructListVector(hiveVector);
    final StructColumnVector mapStructVector = (StructColumnVector) mapStructListVector.child;

    read(arrowVector, mapStructListVector, mapStructListTypeInfo, encode);

    hiveVector.isRepeating = mapStructListVector.isRepeating;
    hiveVector.childCount = mapStructListVector.childCount;
    hiveVector.noNulls = mapStructListVector.noNulls;
    hiveVector.keys = mapStructVector.fields[0];
    hiveVector.values = mapStructVector.fields[1];
    System.arraycopy(mapStructListVector.offsets, 0, hiveVector.offsets, 0, size);
    System.arraycopy(mapStructListVector.lengths, 0, hiveVector.lengths, 0, size);
    System.arraycopy(mapStructListVector.isNull, 0, hiveVector.isNull, 0, size);
  }

  private void readStruct(FieldVector arrowVector, StructColumnVector hiveVector,
      StructTypeInfo typeInfo, boolean encode) {
    final int size = arrowVector.getValueCount();
    final List<TypeInfo> fieldTypeInfos = typeInfo.getAllStructFieldTypeInfos();
    final int fieldSize = arrowVector.getChildrenFromFields().size();
    for (int i = 0; i < fieldSize; i++) {
      read(arrowVector.getChildrenFromFields().get(i), hiveVector.fields[i], fieldTypeInfos.get(i),
          encode);
    }

    for (int i = 0; i < size; i++) {
      if (arrowVector.isNull(i)) {
        VectorizedBatchUtil.setNullColIsNullValue(hiveVector, i);
      } else {
        hiveVector.isNull[i] = false;
      }
    }
  }

  private void readUnion(FieldVector arrowVector, UnionColumnVector hiveVector, UnionTypeInfo typeInfo) {
  }
}<|MERGE_RESOLUTION|>--- conflicted
+++ resolved
@@ -34,14 +34,10 @@
 import org.apache.arrow.vector.VarBinaryVector;
 import org.apache.arrow.vector.VarCharVector;
 import org.apache.arrow.vector.VectorSchemaRoot;
-import org.apache.arrow.vector.dictionary.Dictionary;
-import org.apache.arrow.vector.dictionary.DictionaryEncoder;
-import org.apache.arrow.vector.dictionary.DictionaryProvider;
 import org.apache.arrow.vector.holders.NullableIntervalDayHolder;
 import org.apache.arrow.vector.types.Types;
 import org.apache.hadoop.hive.common.type.HiveDecimal;
 import org.apache.hadoop.hive.common.type.HiveIntervalDayTime;
-import org.apache.hadoop.hive.conf.HiveConf;
 import org.apache.hadoop.hive.ql.exec.vector.BytesColumnVector;
 import org.apache.hadoop.hive.ql.exec.vector.ColumnVector;
 import org.apache.hadoop.hive.ql.exec.vector.DecimalColumnVector;
@@ -58,10 +54,8 @@
 import org.apache.hadoop.hive.ql.exec.vector.VectorizedRowBatch;
 import org.apache.hadoop.hive.ql.metadata.HiveException;
 import org.apache.hadoop.hive.serde2.SerDeException;
-import org.apache.hadoop.hive.serde2.objectinspector.PrimitiveObjectInspector;
 import org.apache.hadoop.hive.serde2.typeinfo.ListTypeInfo;
 import org.apache.hadoop.hive.serde2.typeinfo.MapTypeInfo;
-import org.apache.hadoop.hive.serde2.typeinfo.PrimitiveTypeInfo;
 import org.apache.hadoop.hive.serde2.typeinfo.StructTypeInfo;
 import org.apache.hadoop.hive.serde2.typeinfo.TypeInfo;
 import org.apache.hadoop.hive.serde2.typeinfo.UnionTypeInfo;
@@ -80,17 +74,13 @@
 import static org.apache.hadoop.hive.ql.io.arrow.ArrowColumnarBatchSerDe.toStructListVector;
 
 class Deserializer {
+  private final ArrowColumnarBatchSerDe serDe;
   private final VectorExtractRow vectorExtractRow;
   private final VectorizedRowBatch vectorizedRowBatch;
-  private final StructTypeInfo rowTypeInfo;
-  private final boolean encode;
-  private DictionaryProvider dictionaryProvider;
   private Object[][] rows;
 
   Deserializer(ArrowColumnarBatchSerDe serDe) throws SerDeException {
-    rowTypeInfo = serDe.rowTypeInfo;
-    encode = HiveConf.getBoolVar(serDe.conf, HiveConf.ConfVars.HIVE_ARROW_ENCODE);
-
+    this.serDe = serDe;
     vectorExtractRow = new VectorExtractRow();
     final List<TypeInfo> fieldTypeInfoList = serDe.rowTypeInfo.getAllStructFieldTypeInfos();
     final int fieldCount = fieldTypeInfoList.size();
@@ -115,7 +105,6 @@
     final List<FieldVector> fieldVectors = vectorSchemaRoot.getFieldVectors();
     final int fieldCount = fieldVectors.size();
     final int rowCount = vectorSchemaRoot.getRowCount();
-    dictionaryProvider = arrowWrapperWritable.getDictionaryProvider();
     vectorizedRowBatch.ensureSize(rowCount);
 
     if (rows == null || rows.length < rowCount ) {
@@ -129,8 +118,8 @@
       final FieldVector fieldVector = fieldVectors.get(fieldIndex);
       final int projectedCol = vectorizedRowBatch.projectedColumns[fieldIndex];
       final ColumnVector columnVector = vectorizedRowBatch.cols[projectedCol];
-      final TypeInfo typeInfo = rowTypeInfo.getAllStructFieldTypeInfos().get(fieldIndex);
-      read(fieldVector, columnVector, typeInfo, encode);
+      final TypeInfo typeInfo = serDe.rowTypeInfo.getAllStructFieldTypeInfos().get(fieldIndex);
+      read(fieldVector, columnVector, typeInfo);
     }
     for (int rowIndex = 0; rowIndex < rowCount; rowIndex++) {
       vectorExtractRow.extractRow(vectorizedRowBatch, rowIndex, rows[rowIndex]);
@@ -139,21 +128,19 @@
     return rows;
   }
 
-  private void read(FieldVector arrowVector, ColumnVector hiveVector, TypeInfo typeInfo,
-      boolean encode) {
+  private void read(FieldVector arrowVector, ColumnVector hiveVector, TypeInfo typeInfo) {
     switch (typeInfo.getCategory()) {
       case PRIMITIVE:
-        readPrimitive(arrowVector, hiveVector, typeInfo, encode);
+        readPrimitive(arrowVector, hiveVector);
         break;
       case LIST:
-        readList(arrowVector, (ListColumnVector) hiveVector, (ListTypeInfo) typeInfo, encode);
+        readList(arrowVector, (ListColumnVector) hiveVector, (ListTypeInfo) typeInfo);
         break;
       case MAP:
-        readMap(arrowVector, (MapColumnVector) hiveVector, (MapTypeInfo) typeInfo, encode);
+        readMap(arrowVector, (MapColumnVector) hiveVector, (MapTypeInfo) typeInfo);
         break;
       case STRUCT:
-        readStruct(arrowVector, (StructColumnVector) hiveVector, (StructTypeInfo) typeInfo,
-            encode);
+        readStruct(arrowVector, (StructColumnVector) hiveVector, (StructTypeInfo) typeInfo);
         break;
       case UNION:
         readUnion(arrowVector, (UnionColumnVector) hiveVector, (UnionTypeInfo) typeInfo);
@@ -163,16 +150,14 @@
     }
   }
 
-  private void readPrimitive(FieldVector arrowVector, ColumnVector hiveVector, TypeInfo typeInfo,
-      boolean encode) {
-    final PrimitiveObjectInspector.PrimitiveCategory primitiveCategory =
-        ((PrimitiveTypeInfo) typeInfo).getPrimitiveCategory();
+  private void readPrimitive(FieldVector arrowVector, ColumnVector hiveVector) {
+    final Types.MinorType minorType = arrowVector.getMinorType();
 
     final int size = arrowVector.getValueCount();
     hiveVector.ensureSize(size, false);
 
-    switch (primitiveCategory) {
-      case BOOLEAN:
+    switch (minorType) {
+      case BIT:
         {
           for (int i = 0; i < size; i++) {
             if (arrowVector.isNull(i)) {
@@ -184,7 +169,7 @@
           }
         }
         break;
-      case BYTE:
+      case TINYINT:
         {
           for (int i = 0; i < size; i++) {
             if (arrowVector.isNull(i)) {
@@ -196,7 +181,7 @@
           }
         }
         break;
-      case SHORT:
+      case SMALLINT:
         {
           for (int i = 0; i < size; i++) {
             if (arrowVector.isNull(i)) {
@@ -220,7 +205,7 @@
           }
         }
         break;
-      case LONG:
+      case BIGINT:
         {
           for (int i = 0; i < size; i++) {
             if (arrowVector.isNull(i)) {
@@ -232,7 +217,7 @@
           }
         }
         break;
-      case FLOAT:
+      case FLOAT4:
         {
           for (int i = 0; i < size; i++) {
             if (arrowVector.isNull(i)) {
@@ -244,7 +229,7 @@
           }
         }
         break;
-      case DOUBLE:
+      case FLOAT8:
         {
           for (int i = 0; i < size; i++) {
             if (arrowVector.isNull(i)) {
@@ -256,29 +241,19 @@
           }
         }
         break;
-      case STRING:
-      case CHAR:
       case VARCHAR:
         {
-          final VarCharVector varCharVector;
-          if (encode) {
-            final long id = arrowVector.getField().getDictionary().getId();
-            final Dictionary dictionary = dictionaryProvider.lookup(id);
-            varCharVector = (VarCharVector) DictionaryEncoder.decode(arrowVector, dictionary);
-          } else {
-            varCharVector = ((VarCharVector) arrowVector);
-          }
-          for (int i = 0; i < size; i++) {
-            if (varCharVector.isNull(i)) {
-              VectorizedBatchUtil.setNullColIsNullValue(hiveVector, i);
-            } else {
-              hiveVector.isNull[i] = false;
-              ((BytesColumnVector) hiveVector).setVal(i, varCharVector.get(i));
-            }
-          }
-        }
-        break;
-      case DATE:
+          for (int i = 0; i < size; i++) {
+            if (arrowVector.isNull(i)) {
+              VectorizedBatchUtil.setNullColIsNullValue(hiveVector, i);
+            } else {
+              hiveVector.isNull[i] = false;
+              ((BytesColumnVector) hiveVector).setVal(i, ((VarCharVector) arrowVector).get(i));
+            }
+          }
+        }
+        break;
+      case DATEDAY:
         {
           for (int i = 0; i < size; i++) {
             if (arrowVector.isNull(i)) {
@@ -290,97 +265,6 @@
           }
         }
         break;
-<<<<<<< HEAD
-      case TIMESTAMP:
-        {
-          final Types.MinorType minorType = arrowVector.getMinorType();
-          switch (minorType) {
-            case TIMESTAMPMILLI:
-              {
-                for (int i = 0; i < size; i++) {
-                  if (arrowVector.isNull(i)) {
-                    VectorizedBatchUtil.setNullColIsNullValue(hiveVector, i);
-                  } else {
-                    hiveVector.isNull[i] = false;
-
-                    // Time = second + sub-second
-                    final long timeInMillis = ((TimeStampMilliVector) arrowVector).get(i);
-                    final TimestampColumnVector timestampColumnVector = (TimestampColumnVector) hiveVector;
-                    int subSecondInNanos = (int) ((timeInMillis % MILLIS_PER_SECOND) * NS_PER_MILLIS);
-                    long second = timeInMillis / MILLIS_PER_SECOND;
-
-                    // A nanosecond value should not be negative
-                    if (subSecondInNanos < 0) {
-
-                      // So add one second to the negative nanosecond value to make it positive
-                      subSecondInNanos += NS_PER_SECOND;
-
-                      // Subtract one second from the second value because we added one second
-                      second -= 1;
-                    }
-                    timestampColumnVector.time[i] = second * MILLIS_PER_SECOND;
-                    timestampColumnVector.nanos[i] = subSecondInNanos;
-                  }
-                }
-              }
-              break;
-            case TIMESTAMPMICRO:
-              {
-                for (int i = 0; i < size; i++) {
-                  if (arrowVector.isNull(i)) {
-                    VectorizedBatchUtil.setNullColIsNullValue(hiveVector, i);
-                  } else {
-                    hiveVector.isNull[i] = false;
-
-                    // Time = second + sub-second
-                    final long timeInMicros = ((TimeStampMicroVector) arrowVector).get(i);
-                    final TimestampColumnVector timestampColumnVector = (TimestampColumnVector) hiveVector;
-                    int subSecondInNanos = (int) ((timeInMicros % MICROS_PER_SECOND) * NS_PER_MICROS);
-                    long second = timeInMicros / MICROS_PER_SECOND;
-
-                    // A nanosecond value should not be negative
-                    if (subSecondInNanos < 0) {
-
-                      // So add one second to the negative nanosecond value to make it positive
-                      subSecondInNanos += NS_PER_SECOND;
-
-                      // Subtract one second from the second value because we added one second
-                      second -= 1;
-                    }
-                    timestampColumnVector.time[i] = second * MILLIS_PER_SECOND;
-                    timestampColumnVector.nanos[i] = subSecondInNanos;
-                  }
-                }
-              }
-              break;
-            case TIMESTAMPNANO:
-              {
-                for (int i = 0; i < size; i++) {
-                  if (arrowVector.isNull(i)) {
-                    VectorizedBatchUtil.setNullColIsNullValue(hiveVector, i);
-                  } else {
-                    hiveVector.isNull[i] = false;
-
-                    // Time = second + sub-second
-                    final long timeInNanos = ((TimeStampNanoVector) arrowVector).get(i);
-                    final TimestampColumnVector timestampColumnVector = (TimestampColumnVector) hiveVector;
-                    int subSecondInNanos = (int) (timeInNanos % NS_PER_SECOND);
-                    long second = timeInNanos / NS_PER_SECOND;
-
-                    // A nanosecond value should not be negative
-                    if (subSecondInNanos < 0) {
-
-                      // So add one second to the negative nanosecond value to make it positive
-                      subSecondInNanos += NS_PER_SECOND;
-
-                      // Subtract one second from the second value because we added one second
-                      second -= 1;
-                    }
-                    timestampColumnVector.time[i] = second * MILLIS_PER_SECOND;
-                    timestampColumnVector.nanos[i] = subSecondInNanos;
-                  }
-                }
-=======
       case TIMESTAMPMILLI:
       case TIMESTAMPMILLITZ:
       case TIMESTAMPMICRO:
@@ -433,15 +317,14 @@
 
                 // Subtract one second from the second value because we added one second
                 second -= 1;
->>>>>>> 6baeac7d
               }
-              break;
-            default:
-              throw new IllegalArgumentException();
-          }
-        }
-        break;
-      case BINARY:
+              timestampColumnVector.time[i] = second * MILLIS_PER_SECOND;
+              timestampColumnVector.nanos[i] = subSecondInNanos;
+            }
+          }
+        }
+        break;
+      case VARBINARY:
         {
           for (int i = 0; i < size; i++) {
             if (arrowVector.isNull(i)) {
@@ -466,7 +349,7 @@
           }
         }
         break;
-      case INTERVAL_YEAR_MONTH:
+      case INTERVALYEAR:
         {
           for (int i = 0; i < size; i++) {
             if (arrowVector.isNull(i)) {
@@ -478,7 +361,7 @@
           }
         }
         break;
-      case INTERVAL_DAY_TIME:
+      case INTERVALDAY:
         {
           final IntervalDayVector intervalDayVector = (IntervalDayVector) arrowVector;
           final NullableIntervalDayHolder intervalDayHolder = new NullableIntervalDayHolder();
@@ -503,14 +386,14 @@
     }
   }
 
-  private void readList(FieldVector arrowVector, ListColumnVector hiveVector, ListTypeInfo typeInfo,
-      boolean encode) {
+  private void readList(FieldVector arrowVector, ListColumnVector hiveVector, ListTypeInfo typeInfo) {
     final int size = arrowVector.getValueCount();
     final ArrowBuf offsets = arrowVector.getOffsetBuffer();
     final int OFFSET_WIDTH = 4;
 
-    read(arrowVector.getChildrenFromFields().get(0), hiveVector.child,
-        typeInfo.getListElementTypeInfo(), encode);
+    read(arrowVector.getChildrenFromFields().get(0),
+        hiveVector.child,
+        typeInfo.getListElementTypeInfo());
 
     for (int i = 0; i < size; i++) {
       if (arrowVector.isNull(i)) {
@@ -524,14 +407,13 @@
     }
   }
 
-  private void readMap(FieldVector arrowVector, MapColumnVector hiveVector, MapTypeInfo typeInfo,
-      boolean encode) {
+  private void readMap(FieldVector arrowVector, MapColumnVector hiveVector, MapTypeInfo typeInfo) {
     final int size = arrowVector.getValueCount();
     final ListTypeInfo mapStructListTypeInfo = toStructListTypeInfo(typeInfo);
     final ListColumnVector mapStructListVector = toStructListVector(hiveVector);
     final StructColumnVector mapStructVector = (StructColumnVector) mapStructListVector.child;
 
-    read(arrowVector, mapStructListVector, mapStructListTypeInfo, encode);
+    read(arrowVector, mapStructListVector, mapStructListTypeInfo);
 
     hiveVector.isRepeating = mapStructListVector.isRepeating;
     hiveVector.childCount = mapStructListVector.childCount;
@@ -543,14 +425,12 @@
     System.arraycopy(mapStructListVector.isNull, 0, hiveVector.isNull, 0, size);
   }
 
-  private void readStruct(FieldVector arrowVector, StructColumnVector hiveVector,
-      StructTypeInfo typeInfo, boolean encode) {
+  private void readStruct(FieldVector arrowVector, StructColumnVector hiveVector, StructTypeInfo typeInfo) {
     final int size = arrowVector.getValueCount();
     final List<TypeInfo> fieldTypeInfos = typeInfo.getAllStructFieldTypeInfos();
     final int fieldSize = arrowVector.getChildrenFromFields().size();
     for (int i = 0; i < fieldSize; i++) {
-      read(arrowVector.getChildrenFromFields().get(i), hiveVector.fields[i], fieldTypeInfos.get(i),
-          encode);
+      read(arrowVector.getChildrenFromFields().get(i), hiveVector.fields[i], fieldTypeInfos.get(i));
     }
 
     for (int i = 0; i < size; i++) {
