--- conflicted
+++ resolved
@@ -3849,7 +3849,31 @@
   }
 
   /**
-<<<<<<< HEAD
+   * Checks if the current HiveServer2 logging operation level is >= PERFORMANCE.
+   * @param conf Hive configuration.
+   * @return true if current HiveServer2 logging operation level is >= PERFORMANCE.
+   * Else, false.
+   */
+  public static boolean isPerfOrAboveLogging(HiveConf conf) {
+    String loggingLevel = conf.getVar(HiveConf.ConfVars.HIVE_SERVER2_LOGGING_OPERATION_LEVEL);
+    return conf.getBoolVar(HiveConf.ConfVars.HIVE_SERVER2_LOGGING_OPERATION_ENABLED) &&
+      (loggingLevel.equalsIgnoreCase("PERFORMANCE") || loggingLevel.equalsIgnoreCase("VERBOSE"));
+  }
+
+  /**
+   * Strips Hive password details from configuration
+   */
+  public static void stripHivePasswordDetails(Configuration conf) {
+    // Strip out all Hive related password information from the JobConf
+    if (HiveConf.getVar(conf, HiveConf.ConfVars.METASTOREPWD) != null) {
+      HiveConf.setVar(conf, HiveConf.ConfVars.METASTOREPWD, "");
+    }
+    if (HiveConf.getVar(conf, HiveConf.ConfVars.HIVE_SERVER2_SSL_KEYSTORE_PASSWORD) != null) {
+      HiveConf.setVar(conf, HiveConf.ConfVars.HIVE_SERVER2_SSL_KEYSTORE_PASSWORD, "");
+    }
+  }
+
+  /**
    * Returns the full path to the Jar containing the class. It always return a JAR.
    *
    * @param klass
@@ -3883,29 +3907,4 @@
     return null;
   }
 
-=======
-   * Checks if the current HiveServer2 logging operation level is >= PERFORMANCE.
-   * @param conf Hive configuration.
-   * @return true if current HiveServer2 logging operation level is >= PERFORMANCE.
-   * Else, false.
-   */
-  public static boolean isPerfOrAboveLogging(HiveConf conf) {
-    String loggingLevel = conf.getVar(HiveConf.ConfVars.HIVE_SERVER2_LOGGING_OPERATION_LEVEL);
-    return conf.getBoolVar(HiveConf.ConfVars.HIVE_SERVER2_LOGGING_OPERATION_ENABLED) &&
-      (loggingLevel.equalsIgnoreCase("PERFORMANCE") || loggingLevel.equalsIgnoreCase("VERBOSE"));
-  }
-
-  /**
-   * Strips Hive password details from configuration
-   */
-  public static void stripHivePasswordDetails(Configuration conf) {
-    // Strip out all Hive related password information from the JobConf
-    if (HiveConf.getVar(conf, HiveConf.ConfVars.METASTOREPWD) != null) {
-      HiveConf.setVar(conf, HiveConf.ConfVars.METASTOREPWD, "");
-    }
-    if (HiveConf.getVar(conf, HiveConf.ConfVars.HIVE_SERVER2_SSL_KEYSTORE_PASSWORD) != null) {
-      HiveConf.setVar(conf, HiveConf.ConfVars.HIVE_SERVER2_SSL_KEYSTORE_PASSWORD, "");
-    }
-  }
->>>>>>> 632a3090
 }