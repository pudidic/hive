/*
 * Licensed to the Apache Software Foundation (ASF) under one
 * or more contributor license agreements.  See the NOTICE file
 * distributed with this work for additional information
 * regarding copyright ownership.  The ASF licenses this file
 * to you under the Apache License, Version 2.0 (the
 * "License"); you may not use this file except in compliance
 * with the License.  You may obtain a copy of the License at
 *
 *    http://www.apache.org/licenses/LICENSE-2.0
 *
 * Unless required by applicable law or agreed to in writing, software
 * distributed under the License is distributed on an "AS IS" BASIS,
 * WITHOUT WARRANTIES OR CONDITIONS OF ANY KIND, either express or implied.
 * See the License for the specific language governing permissions and
 * limitations under the License.
 */
package org.apache.hadoop.hive.ql.io.arrow;

import io.netty.buffer.ArrowBuf;
import org.apache.arrow.vector.BigIntVector;
import org.apache.arrow.vector.BitVector;
import org.apache.arrow.vector.BitVectorHelper;
import org.apache.arrow.vector.DateDayVector;
import org.apache.arrow.vector.DecimalVector;
import org.apache.arrow.vector.FieldVector;
import org.apache.arrow.vector.Float4Vector;
import org.apache.arrow.vector.Float8Vector;
import org.apache.arrow.vector.IntVector;
import org.apache.arrow.vector.IntervalDayVector;
import org.apache.arrow.vector.IntervalYearVector;
import org.apache.arrow.vector.SmallIntVector;
import org.apache.arrow.vector.TimeStampMicroTZVector;
import org.apache.arrow.vector.TinyIntVector;
import org.apache.arrow.vector.VarBinaryVector;
import org.apache.arrow.vector.VarCharVector;
import org.apache.arrow.vector.VectorSchemaRoot;
import org.apache.arrow.vector.complex.ListVector;
import org.apache.arrow.vector.complex.MapVector;
import org.apache.arrow.vector.complex.NullableMapVector;
import org.apache.arrow.vector.holders.DecimalHolder;
import org.apache.arrow.vector.types.TimeUnit;
import org.apache.arrow.vector.types.Types;
import org.apache.arrow.vector.types.pojo.ArrowType;
import org.apache.arrow.vector.types.pojo.FieldType;
<<<<<<< HEAD
import org.apache.arrow.vector.util.DecimalUtility;
import org.apache.hadoop.hive.common.type.HiveDecimal;
=======
import org.apache.hadoop.conf.Configuration;
>>>>>>> 5f039a91
import org.apache.hadoop.hive.conf.HiveConf;
import org.apache.hadoop.hive.ql.exec.vector.BytesColumnVector;
import org.apache.hadoop.hive.ql.exec.vector.ColumnVector;
import org.apache.hadoop.hive.ql.exec.vector.DecimalColumnVector;
import org.apache.hadoop.hive.ql.exec.vector.Decimal64ColumnVector;
import org.apache.hadoop.hive.ql.exec.vector.DoubleColumnVector;
import org.apache.hadoop.hive.ql.exec.vector.IntervalDayTimeColumnVector;
import org.apache.hadoop.hive.ql.exec.vector.ListColumnVector;
import org.apache.hadoop.hive.ql.exec.vector.LongColumnVector;
import org.apache.hadoop.hive.ql.exec.vector.MapColumnVector;
import org.apache.hadoop.hive.ql.exec.vector.StructColumnVector;
import org.apache.hadoop.hive.ql.exec.vector.TimestampColumnVector;
import org.apache.hadoop.hive.ql.exec.vector.UnionColumnVector;
import org.apache.hadoop.hive.ql.exec.vector.VectorAssignRow;
import org.apache.hadoop.hive.ql.exec.vector.VectorizedRowBatch;
import org.apache.hadoop.hive.ql.exec.vector.expressions.StringExpr;
import org.apache.hadoop.hive.ql.metadata.HiveException;
import org.apache.hadoop.hive.serde2.SerDeException;
import org.apache.hadoop.hive.serde2.io.HiveDecimalWritable;
import org.apache.hadoop.hive.serde2.objectinspector.ObjectInspector;
import org.apache.hadoop.hive.serde2.objectinspector.ObjectInspectorUtils;
import org.apache.hadoop.hive.serde2.objectinspector.PrimitiveObjectInspector;
import org.apache.hadoop.hive.serde2.objectinspector.StructObjectInspector;
import org.apache.hadoop.hive.serde2.typeinfo.CharTypeInfo;
import org.apache.hadoop.hive.serde2.typeinfo.DecimalTypeInfo;
import org.apache.hadoop.hive.serde2.typeinfo.ListTypeInfo;
import org.apache.hadoop.hive.serde2.typeinfo.MapTypeInfo;
import org.apache.hadoop.hive.serde2.typeinfo.PrimitiveTypeInfo;
import org.apache.hadoop.hive.serde2.typeinfo.StructTypeInfo;
import org.apache.hadoop.hive.serde2.typeinfo.TypeInfo;
import org.apache.hadoop.hive.serde2.typeinfo.UnionTypeInfo;
import org.apache.arrow.memory.BufferAllocator;
import org.apache.hadoop.hive.serde2.io.HiveDecimalWritable;

import java.math.BigDecimal;
import java.math.BigInteger;
import java.util.ArrayList;
import java.util.Arrays;
import java.util.List;

import static org.apache.hadoop.hive.conf.HiveConf.ConfVars.HIVE_ARROW_BATCH_SIZE;
import static org.apache.hadoop.hive.conf.HiveConf.ConfVars.HIVE_ARROW_BATCH_ALLOCATOR_LIMIT;
import static org.apache.hadoop.hive.ql.exec.vector.VectorizedBatchUtil.createColumnVector;
import static org.apache.hadoop.hive.ql.io.arrow.ArrowColumnarBatchSerDe.MICROS_PER_MILLIS;
import static org.apache.hadoop.hive.ql.io.arrow.ArrowColumnarBatchSerDe.MILLIS_PER_SECOND;
import static org.apache.hadoop.hive.ql.io.arrow.ArrowColumnarBatchSerDe.NS_PER_MICROS;
import static org.apache.hadoop.hive.ql.io.arrow.ArrowColumnarBatchSerDe.NS_PER_MILLIS;
import static org.apache.hadoop.hive.ql.io.arrow.ArrowColumnarBatchSerDe.SECOND_PER_DAY;
import static org.apache.hadoop.hive.ql.io.arrow.ArrowColumnarBatchSerDe.toStructListTypeInfo;
import static org.apache.hadoop.hive.ql.io.arrow.ArrowColumnarBatchSerDe.toStructListVector;
import static org.apache.hadoop.hive.serde2.objectinspector.ObjectInspectorUtils.ObjectInspectorCopyOption.WRITABLE;
import static org.apache.hadoop.hive.serde2.typeinfo.TypeInfoUtils.getTypeInfoFromObjectInspector;

public class Serializer {
  private final int MAX_BUFFERED_ROWS;
<<<<<<< HEAD
  private final ArrowColumnarBatchSerDe serDe;

  // Schema
  private final StructTypeInfo structTypeInfo;
  private final int fieldSize;
=======
  private final static byte[] EMPTY_BYTES = new byte[0];
>>>>>>> 5f039a91

  // Hive columns
  private final VectorizedRowBatch vectorizedRowBatch;
  private final VectorAssignRow vectorAssignRow;
  private int batchSize;
  private BufferAllocator allocator;
  private List<TypeInfo> fieldTypeInfos;
  private List<String> fieldNames;
  private int fieldSize;

  private final NullableMapVector rootVector;

  //Constructor for non-serde serialization
  public Serializer(Configuration conf, String attemptId, List<TypeInfo> typeInfos, List<String> fieldNames) {
    this.fieldTypeInfos = typeInfos;
    this.fieldNames = fieldNames;
    long childAllocatorLimit = HiveConf.getLongVar(conf, HIVE_ARROW_BATCH_ALLOCATOR_LIMIT);
    //Use per-task allocator for accounting only, no need to reserve per-task memory
    long childAllocatorReservation = 0L;
    //Break out accounting of direct memory per-task, so we can check no memory is leaked when task is completed
    allocator = RootAllocatorFactory.INSTANCE.getRootAllocator(conf).newChildAllocator(
        attemptId,
        childAllocatorReservation,
        childAllocatorLimit);
    rootVector = NullableMapVector.empty(null, allocator);
    //These last fields are unused in non-serde usage
    vectorizedRowBatch = null;
    vectorAssignRow = null;
    MAX_BUFFERED_ROWS = 0;
  }

  Serializer(ArrowColumnarBatchSerDe serDe) throws SerDeException {
    this.serDe = serDe;
    MAX_BUFFERED_ROWS = HiveConf.getIntVar(serDe.conf, HIVE_ARROW_BATCH_SIZE);
    long childAllocatorLimit = HiveConf.getLongVar(serDe.conf, HIVE_ARROW_BATCH_ALLOCATOR_LIMIT);
    ArrowColumnarBatchSerDe.LOG.info("ArrowColumnarBatchSerDe max number of buffered columns: " + MAX_BUFFERED_ROWS);
    String childAllocatorName = Thread.currentThread().getName();
    //Use per-task allocator for accounting only, no need to reserve per-task memory
    long childAllocatorReservation = 0L;
    //Break out accounting of direct memory per-task, so we can check no memory is leaked when task is completed
    allocator = serDe.rootAllocator.newChildAllocator(
        childAllocatorName,
        childAllocatorReservation,
        childAllocatorLimit);

    // Schema
    StructTypeInfo structTypeInfo = (StructTypeInfo) getTypeInfoFromObjectInspector(serDe.rowObjectInspector);
    fieldTypeInfos = structTypeInfo.getAllStructFieldTypeInfos();
    fieldNames = structTypeInfo.getAllStructFieldNames();
    fieldSize = fieldTypeInfos.size();
    // Init Arrow stuffs
    rootVector = NullableMapVector.empty(null, allocator);

    // Init Hive stuffs
    vectorizedRowBatch = new VectorizedRowBatch(fieldSize);
    for (int fieldIndex = 0; fieldIndex < fieldSize; fieldIndex++) {
      final ColumnVector columnVector = createColumnVector(fieldTypeInfos.get(fieldIndex));
      vectorizedRowBatch.cols[fieldIndex] = columnVector;
      columnVector.init();
    }
    vectorizedRowBatch.ensureSize(MAX_BUFFERED_ROWS);
    vectorAssignRow = new VectorAssignRow();
    try {
      vectorAssignRow.init(serDe.rowObjectInspector);
    } catch (HiveException e) {
      throw new SerDeException(e);
    }
  }

  //Construct an emptyBatch which contains schema-only info
  public ArrowWrapperWritable emptyBatch() {
    rootVector.setValueCount(0);
    for (int fieldIndex = 0; fieldIndex < fieldTypeInfos.size(); fieldIndex++) {
      final TypeInfo fieldTypeInfo = fieldTypeInfos.get(fieldIndex);
      final String fieldName = fieldNames.get(fieldIndex);
      final FieldType fieldType = toFieldType(fieldTypeInfo);
      final FieldVector arrowVector = rootVector.addOrGet(fieldName, fieldType, FieldVector.class);
      arrowVector.setInitialCapacity(0);
      arrowVector.allocateNew();
    }
    VectorSchemaRoot vectorSchemaRoot = new VectorSchemaRoot(rootVector);
    return new ArrowWrapperWritable(vectorSchemaRoot, allocator, rootVector);
  }

  //Used for both:
  //1. VectorizedRowBatch constructed by batching rows
  //2. VectorizedRowBatch provided from upstream (isNative)
  public ArrowWrapperWritable serializeBatch(VectorizedRowBatch vectorizedRowBatch, boolean isNative) {
    rootVector.setValueCount(0);

    for (int fieldIndex = 0; fieldIndex < vectorizedRowBatch.projectionSize; fieldIndex++) {
      final int projectedColumn = vectorizedRowBatch.projectedColumns[fieldIndex];
      final ColumnVector hiveVector = vectorizedRowBatch.cols[projectedColumn];
      final TypeInfo fieldTypeInfo = fieldTypeInfos.get(fieldIndex);
      final String fieldName = fieldNames.get(fieldIndex);
      final FieldType fieldType = toFieldType(fieldTypeInfo);
      //Reuse existing FieldVector buffers
      //since we always call setValue or setNull for each row
      boolean fieldExists = false;
      if(rootVector.getChild(fieldName) != null) {
        fieldExists = true;
      }
      final FieldVector arrowVector = rootVector.addOrGet(fieldName, fieldType, FieldVector.class);
      if(fieldExists) {
        arrowVector.setValueCount(isNative ? vectorizedRowBatch.size : batchSize);
      } else {
        arrowVector.setInitialCapacity(isNative ? vectorizedRowBatch.size : batchSize);
        arrowVector.allocateNew();
      }
      write(arrowVector, hiveVector, fieldTypeInfo, isNative ? vectorizedRowBatch.size : batchSize, vectorizedRowBatch, isNative);
    }
    if(!isNative) {
      //Only mutate batches that are constructed by this serde
      vectorizedRowBatch.reset();
      rootVector.setValueCount(batchSize);
    } else {
      rootVector.setValueCount(vectorizedRowBatch.size);
    }

    batchSize = 0;
    VectorSchemaRoot vectorSchemaRoot = new VectorSchemaRoot(rootVector);
    return new ArrowWrapperWritable(vectorSchemaRoot, allocator, rootVector);
  }

  private static FieldType toFieldType(TypeInfo typeInfo) {
    return new FieldType(true, toArrowType(typeInfo), null);
  }

  private static ArrowType toArrowType(TypeInfo typeInfo) {
    switch (typeInfo.getCategory()) {
      case PRIMITIVE:
        switch (((PrimitiveTypeInfo) typeInfo).getPrimitiveCategory()) {
          case BOOLEAN:
            return Types.MinorType.BIT.getType();
          case BYTE:
            return Types.MinorType.TINYINT.getType();
          case SHORT:
            return Types.MinorType.SMALLINT.getType();
          case INT:
            return Types.MinorType.INT.getType();
          case LONG:
            return Types.MinorType.BIGINT.getType();
          case FLOAT:
            return Types.MinorType.FLOAT4.getType();
          case DOUBLE:
            return Types.MinorType.FLOAT8.getType();
          case STRING:
          case VARCHAR:
          case CHAR:
            return Types.MinorType.VARCHAR.getType();
          case DATE:
            return Types.MinorType.DATEDAY.getType();
          case TIMESTAMP:
            // HIVE-19853: Prefer timestamp in microsecond with time zone because Spark supports it
            return new ArrowType.Timestamp(TimeUnit.MICROSECOND, "UTC");
          case BINARY:
            return Types.MinorType.VARBINARY.getType();
          case DECIMAL:
            final DecimalTypeInfo decimalTypeInfo = (DecimalTypeInfo) typeInfo;
            return new ArrowType.Decimal(decimalTypeInfo.precision(), decimalTypeInfo.scale());
          case INTERVAL_YEAR_MONTH:
            return Types.MinorType.INTERVALYEAR.getType();
          case INTERVAL_DAY_TIME:
            return Types.MinorType.INTERVALDAY.getType();
          case VOID:
          case TIMESTAMPLOCALTZ:
          case UNKNOWN:
          default:
            throw new IllegalArgumentException();
        }
      case LIST:
        return ArrowType.List.INSTANCE;
      case STRUCT:
        return ArrowType.Struct.INSTANCE;
      case MAP:
        return ArrowType.List.INSTANCE;
      case UNION:
      default:
        throw new IllegalArgumentException();
    }
  }

  private static void write(FieldVector arrowVector, ColumnVector hiveVector, TypeInfo typeInfo, int size,
      VectorizedRowBatch vectorizedRowBatch, boolean isNative) {
    switch (typeInfo.getCategory()) {
      case PRIMITIVE:
        writePrimitive(arrowVector, hiveVector, typeInfo, size, vectorizedRowBatch, isNative);
        break;
      case LIST:
        writeList((ListVector) arrowVector, (ListColumnVector) hiveVector, (ListTypeInfo) typeInfo, size, vectorizedRowBatch, isNative);
        break;
      case STRUCT:
        writeStruct((MapVector) arrowVector, (StructColumnVector) hiveVector, (StructTypeInfo) typeInfo, size, vectorizedRowBatch, isNative);
        break;
      case UNION:
        writeUnion(arrowVector, hiveVector, typeInfo, size, vectorizedRowBatch, isNative);
        break;
      case MAP:
        writeMap((ListVector) arrowVector, (MapColumnVector) hiveVector, (MapTypeInfo) typeInfo, size, vectorizedRowBatch, isNative);
        break;
      default:
        throw new IllegalArgumentException();
      }
  }

  private static void writeMap(ListVector arrowVector, MapColumnVector hiveVector, MapTypeInfo typeInfo,
      int size, VectorizedRowBatch vectorizedRowBatch, boolean isNative) {
    final ListTypeInfo structListTypeInfo = toStructListTypeInfo(typeInfo);
    final ListColumnVector structListVector = toStructListVector(hiveVector);

    write(arrowVector, structListVector, structListTypeInfo, size, vectorizedRowBatch, isNative);

    final ArrowBuf validityBuffer = arrowVector.getValidityBuffer();
    for (int rowIndex = 0; rowIndex < size; rowIndex++) {
      if (hiveVector.isNull[rowIndex]) {
        BitVectorHelper.setValidityBit(validityBuffer, rowIndex, 0);
      } else {
        BitVectorHelper.setValidityBitToOne(validityBuffer, rowIndex);
      }
    }
  }

  private static void writeUnion(FieldVector arrowVector, ColumnVector hiveVector, TypeInfo typeInfo,
      int size, VectorizedRowBatch vectorizedRowBatch, boolean isNative) {
    final UnionTypeInfo unionTypeInfo = (UnionTypeInfo) typeInfo;
    final List<TypeInfo> objectTypeInfos = unionTypeInfo.getAllUnionObjectTypeInfos();
    final UnionColumnVector hiveUnionVector = (UnionColumnVector) hiveVector;
    final ColumnVector[] hiveObjectVectors = hiveUnionVector.fields;

    final int tag = hiveUnionVector.tags[0];
    final ColumnVector hiveObjectVector = hiveObjectVectors[tag];
    final TypeInfo objectTypeInfo = objectTypeInfos.get(tag);

    write(arrowVector, hiveObjectVector, objectTypeInfo, size, vectorizedRowBatch, isNative);
  }

  private static void writeStruct(MapVector arrowVector, StructColumnVector hiveVector,
      StructTypeInfo typeInfo, int size, VectorizedRowBatch vectorizedRowBatch, boolean isNative) {
    final List<String> fieldNames = typeInfo.getAllStructFieldNames();
    final List<TypeInfo> fieldTypeInfos = typeInfo.getAllStructFieldTypeInfos();
    final ColumnVector[] hiveFieldVectors = hiveVector.fields;
    final int fieldSize = fieldTypeInfos.size();

    for (int fieldIndex = 0; fieldIndex < fieldSize; fieldIndex++) {
      final TypeInfo fieldTypeInfo = fieldTypeInfos.get(fieldIndex);
      final ColumnVector hiveFieldVector = hiveFieldVectors[fieldIndex];
      final String fieldName = fieldNames.get(fieldIndex);
      final FieldVector arrowFieldVector =
          arrowVector.addOrGet(fieldName,
              toFieldType(fieldTypeInfos.get(fieldIndex)), FieldVector.class);
      arrowFieldVector.setInitialCapacity(size);
      arrowFieldVector.allocateNew();
      write(arrowFieldVector, hiveFieldVector, fieldTypeInfo, size, vectorizedRowBatch, isNative);
    }

    final ArrowBuf validityBuffer = arrowVector.getValidityBuffer();
    for (int rowIndex = 0; rowIndex < size; rowIndex++) {
      if (hiveVector.isNull[rowIndex]) {
        BitVectorHelper.setValidityBit(validityBuffer, rowIndex, 0);
      } else {
        BitVectorHelper.setValidityBitToOne(validityBuffer, rowIndex);
      }
    }
  }

  private static void writeList(ListVector arrowVector, ListColumnVector hiveVector, ListTypeInfo typeInfo, int size,
      VectorizedRowBatch vectorizedRowBatch, boolean isNative) {
    final int OFFSET_WIDTH = 4;
    final TypeInfo elementTypeInfo = typeInfo.getListElementTypeInfo();
    final ColumnVector hiveElementVector = hiveVector.child;
    final FieldVector arrowElementVector =
        (FieldVector) arrowVector.addOrGetVector(toFieldType(elementTypeInfo)).getVector();
    arrowElementVector.setInitialCapacity(hiveVector.childCount);
    arrowElementVector.allocateNew();

    write(arrowElementVector, hiveElementVector, elementTypeInfo, hiveVector.childCount, vectorizedRowBatch, isNative);

    final ArrowBuf offsetBuffer = arrowVector.getOffsetBuffer();
    int nextOffset = 0;

    for (int rowIndex = 0; rowIndex < size; rowIndex++) {
      if (hiveVector.isNull[rowIndex]) {
        offsetBuffer.setInt(rowIndex * OFFSET_WIDTH, nextOffset);
      } else {
        offsetBuffer.setInt(rowIndex * OFFSET_WIDTH, nextOffset);
        nextOffset += (int) hiveVector.lengths[rowIndex];
        arrowVector.setNotNull(rowIndex);
      }
    }
    offsetBuffer.setInt(size * OFFSET_WIDTH, nextOffset);
  }

  //Handle cases for both internally constructed
  //and externally provided (isNative) VectorRowBatch
  private static void writePrimitive(FieldVector arrowVector, ColumnVector hiveVector, TypeInfo typeInfo, int size,
      VectorizedRowBatch vectorizedRowBatch, boolean isNative) {
    final PrimitiveObjectInspector.PrimitiveCategory primitiveCategory =
        ((PrimitiveTypeInfo) typeInfo).getPrimitiveCategory();
    switch (primitiveCategory) {
    case BOOLEAN:
    {
      if(isNative) {
      writeGeneric(arrowVector, hiveVector, size, vectorizedRowBatch.selectedInUse, vectorizedRowBatch.selected, boolNullSetter, boolValueSetter, typeInfo);
        return;
      }
      final BitVector bitVector = (BitVector) arrowVector;
      for (int i = 0; i < size; i++) {
        if (hiveVector.isNull[i]) {
          boolNullSetter.accept(i, arrowVector, hiveVector);
        } else {
          boolValueSetter.accept(i, i, arrowVector, hiveVector, typeInfo);
        }
      }
    }
    break;
    case BYTE:
    {
      if(isNative) {
        writeGeneric(arrowVector, hiveVector, size, vectorizedRowBatch.selectedInUse, vectorizedRowBatch.selected, byteNullSetter, byteValueSetter, typeInfo);
        return;
      }
      final TinyIntVector tinyIntVector = (TinyIntVector) arrowVector;
      for (int i = 0; i < size; i++) {
        if (hiveVector.isNull[i]) {
          byteNullSetter.accept(i, arrowVector, hiveVector);
        } else {
          byteValueSetter.accept(i, i, arrowVector, hiveVector, typeInfo);
        }
      }
    }
    break;
    case SHORT:
    {
      if(isNative) {
        writeGeneric(arrowVector, hiveVector, size, vectorizedRowBatch.selectedInUse, vectorizedRowBatch.selected, shortNullSetter, shortValueSetter, typeInfo);
        return;
      }
      final SmallIntVector smallIntVector = (SmallIntVector) arrowVector;
      for (int i = 0; i < size; i++) {
        if (hiveVector.isNull[i]) {
          shortNullSetter.accept(i, arrowVector, hiveVector);
        } else {
          shortValueSetter.accept(i, i, arrowVector, hiveVector, typeInfo);
        }
      }
    }
    break;
    case INT:
    {
      if(isNative) {
        writeGeneric(arrowVector, hiveVector, size, vectorizedRowBatch.selectedInUse, vectorizedRowBatch.selected, intNullSetter, intValueSetter, typeInfo);
        return;
      }
      for (int i = 0; i < size; i++) {
        if (hiveVector.isNull[i]) {
          intNullSetter.accept(i, arrowVector, hiveVector);
        } else {
          intValueSetter.accept(i, i, arrowVector, hiveVector, typeInfo);
        }
      }
    }
    break;
    case LONG:
    {
      if(isNative) {
        writeGeneric(arrowVector, hiveVector, size, vectorizedRowBatch.selectedInUse, vectorizedRowBatch.selected, longNullSetter, longValueSetter, typeInfo);
        return;
      }
      final BigIntVector bigIntVector = (BigIntVector) arrowVector;
      for (int i = 0; i < size; i++) {
        if (hiveVector.isNull[i]) {
          longNullSetter.accept(i, arrowVector, hiveVector);
        } else {
          longValueSetter.accept(i, i, arrowVector, hiveVector, typeInfo);
        }
      }
    }
    break;
    case FLOAT:
    {
      if(isNative) {
        writeGeneric(arrowVector, hiveVector, size, vectorizedRowBatch.selectedInUse, vectorizedRowBatch.selected, floatNullSetter, floatValueSetter, typeInfo);
        return;
      }
      for (int i = 0; i < size; i++) {
        if (hiveVector.isNull[i]) {
          floatNullSetter.accept(i, arrowVector, hiveVector);
        } else {
          floatValueSetter.accept(i, i, arrowVector, hiveVector, typeInfo);
        }
      }
    }
    break;
    case DOUBLE:
    {
      if(isNative) {
        writeGeneric(arrowVector, hiveVector, size, vectorizedRowBatch.selectedInUse, vectorizedRowBatch.selected, doubleNullSetter, doubleValueSetter, typeInfo);
        return;
      }
      final Float8Vector float8Vector = (Float8Vector) arrowVector;
      for (int i = 0; i < size; i++) {
        if (hiveVector.isNull[i]) {
          doubleNullSetter.accept(i, arrowVector, hiveVector);
        } else {
          doubleValueSetter.accept(i, i, arrowVector, hiveVector, typeInfo);
        }
      }
    }
    break;
    case CHAR:
    {
      if(isNative) {
        writeGeneric(arrowVector, hiveVector, size, vectorizedRowBatch.selectedInUse, vectorizedRowBatch.selected, charNullSetter, charValueSetter, typeInfo);
        return;
      }
      for (int i = 0; i < size; i++) {
        if (hiveVector.isNull[i]) {
          charNullSetter.accept(i, arrowVector, hiveVector);
        } else {
          charValueSetter.accept(i, i, arrowVector, hiveVector, typeInfo);
        }
      }
    }
    break;
    case STRING:
    case VARCHAR:
    {
      if(isNative) {
        writeGeneric(arrowVector, hiveVector, size, vectorizedRowBatch.selectedInUse, vectorizedRowBatch.selected, stringNullSetter, stringValueSetter, typeInfo);
        return;
      }
      for (int i = 0; i < size; i++) {
        if (hiveVector.isNull[i]) {
          stringNullSetter.accept(i, arrowVector, hiveVector);
        } else {
          stringValueSetter.accept(i, i, arrowVector, hiveVector, typeInfo);
        }
      }
    }
    break;
    case DATE:
    {
      if(isNative) {
        writeGeneric(arrowVector, hiveVector, size, vectorizedRowBatch.selectedInUse, vectorizedRowBatch.selected, dateNullSetter, dateValueSetter, typeInfo);
        return;
      }
      for (int i = 0; i < size; i++) {
        if (hiveVector.isNull[i]) {
          dateNullSetter.accept(i, arrowVector, hiveVector);
        } else {
          dateValueSetter.accept(i, i, arrowVector, hiveVector, typeInfo);
        }
      }
    }
    break;
    case TIMESTAMP:
    {
      if(isNative) {
        writeGeneric(arrowVector, hiveVector, size, vectorizedRowBatch.selectedInUse, vectorizedRowBatch.selected, timestampNullSetter, timestampValueSetter, typeInfo);
        return;
      }
      for (int i = 0; i < size; i++) {
        if (hiveVector.isNull[i]) {
          timestampNullSetter.accept(i, arrowVector, hiveVector);
        } else {
          timestampValueSetter.accept(i, i, arrowVector, hiveVector, typeInfo);
        }
<<<<<<< HEAD
        break;
      case DECIMAL:
        {
          try (ArrowBuf arrowBuf = serDe.rootAllocator.buffer(DecimalHolder.WIDTH)) {
            final DecimalVector decimalVector = (DecimalVector) arrowVector;
            final int scale = decimalVector.getScale();
            final DecimalHolder decimalHolder = new DecimalHolder();

            for (int i = 0; i < size; i++) {
              if (hiveVector.isNull[i]) {
                decimalVector.setNull(i);
              } else {
                final HiveDecimalWritable writable = ((DecimalColumnVector) hiveVector).vector[i];
                decimalHolder.precision = writable.precision();
                decimalHolder.scale = scale;
                decimalHolder.buffer = arrowBuf;
                final BigInteger bigInteger = new BigInteger(writable.getInternalStorage()).
                    multiply(BigInteger.TEN.pow(scale - writable.scale()));
                decimalVector.set(i, new BigDecimal(bigInteger, scale));
              }
            }
          }
=======
      }
    }
    break;
    case BINARY:
    {
      if(isNative) {
        writeGeneric(arrowVector, hiveVector, size, vectorizedRowBatch.selectedInUse, vectorizedRowBatch.selected, binaryNullSetter, binaryValueSetter, typeInfo);
        return;
      }
      for (int i = 0; i < size; i++) {
        if (hiveVector.isNull[i]) {
          binaryNullSetter.accept(i, arrowVector, hiveVector);
        } else {
          binaryValueSetter.accept(i, i, arrowVector, hiveVector, typeInfo);
>>>>>>> 5f039a91
        }
      }
    }
    break;
    case DECIMAL:
    {
      if(isNative) {
        if(hiveVector instanceof DecimalColumnVector) {
          writeGeneric(arrowVector, hiveVector, size, vectorizedRowBatch.selectedInUse, vectorizedRowBatch.selected, decimalNullSetter, decimalValueSetter, typeInfo);
        } else {
          writeGeneric(arrowVector, hiveVector, size, vectorizedRowBatch.selectedInUse, vectorizedRowBatch.selected, decimalNullSetter, decimal64ValueSetter, typeInfo);
        }
        return;
      }
      for (int i = 0; i < size; i++) {
        if (hiveVector.isNull[i]) {
          decimalNullSetter.accept(i, arrowVector, hiveVector);
        } else if(hiveVector instanceof DecimalColumnVector) {
          decimalValueSetter.accept(i, i, arrowVector, hiveVector, typeInfo);
        } else if(hiveVector instanceof Decimal64ColumnVector) {
          decimal64ValueSetter.accept(i, i, arrowVector, hiveVector, typeInfo);
        } else {
          throw new IllegalArgumentException("Unsupported vector column type: " + hiveVector.getClass().getName());
        }
      }
    }
    break;
    case INTERVAL_YEAR_MONTH:
    {
      if(isNative) {
       writeGeneric(arrowVector, hiveVector, size, vectorizedRowBatch.selectedInUse, vectorizedRowBatch.selected, intervalYearMonthNullSetter, intervalYearMonthValueSetter, typeInfo);
        return;
      }
      for (int i = 0; i < size; i++) {
        if (hiveVector.isNull[i]) {
          intervalYearMonthNullSetter.accept(i, arrowVector, hiveVector);
        } else {
          intervalYearMonthValueSetter.accept(i, i, arrowVector, hiveVector, typeInfo);
        }
      }
    }
    break;
    case INTERVAL_DAY_TIME:
    {
      if(isNative) {
        writeGeneric(arrowVector, hiveVector, size, vectorizedRowBatch.selectedInUse, vectorizedRowBatch.selected, intervalDayTimeNullSetter, intervalDayTimeValueSetter, typeInfo);
        return;
      }
      for (int i = 0; i < size; i++) {
        if (hiveVector.isNull[i]) {
          intervalDayTimeNullSetter.accept(i, arrowVector, hiveVector);
        } else {
          intervalDayTimeValueSetter.accept(i, i, arrowVector, hiveVector, typeInfo);
        }
      }
    }
    break;
    case VOID:
    case UNKNOWN:
    case TIMESTAMPLOCALTZ:
    default:
      throw new IllegalArgumentException();
    }
  }

  ArrowWrapperWritable serialize(Object obj, ObjectInspector objInspector) {
    // if row is null, it means there are no more rows (closeOp()).
    // another case can be that the buffer is full.
    if (obj == null) {
      return serializeBatch(vectorizedRowBatch, false);
    }
    List<Object> standardObjects = new ArrayList<Object>();
    ObjectInspectorUtils.copyToStandardObject(standardObjects, obj,
        ((StructObjectInspector) objInspector), WRITABLE);

    vectorAssignRow.assignRow(vectorizedRowBatch, batchSize, standardObjects, fieldSize);
    batchSize++;
    if (batchSize == MAX_BUFFERED_ROWS) {
      return serializeBatch(vectorizedRowBatch, false);
    }
    return null;
  }

 //Use a provided nullSetter and valueSetter function to populate
 //fieldVector from hiveVector
 private static void writeGeneric(final FieldVector fieldVector, final ColumnVector hiveVector, final int size, final boolean selectedInUse, final int[] selected, final IntAndVectorsConsumer nullSetter, final IntIntAndVectorsConsumer valueSetter, TypeInfo typeInfo)
  {
     final boolean[] inputIsNull = hiveVector.isNull;
     final int[] sel = selected;

     if (hiveVector.isRepeating) {
       if (hiveVector.noNulls || !inputIsNull[0]) {
         for(int i = 0; i < size; i++) {
           //Fill n rows with value in row 0
           valueSetter.accept(i, 0, fieldVector, hiveVector, typeInfo);
         }
       } else {
         for(int i = 0; i < size; i++) {
           //Fill n rows with NULL
           nullSetter.accept(i, fieldVector, hiveVector);
         }
       }
       return;
     }

     if (hiveVector.noNulls) {
       if (selectedInUse) {
         for(int logical = 0; logical < size; logical++) {
           final int batchIndex = sel[logical];
           //Add row batchIndex
           valueSetter.accept(logical, batchIndex, fieldVector, hiveVector, typeInfo);
         }
       } else {
         for(int batchIndex = 0; batchIndex < size; batchIndex++) {
           //Add row batchIndex
           valueSetter.accept(batchIndex, batchIndex, fieldVector, hiveVector, typeInfo);
         }
       }
     } else {
       if (selectedInUse) {
         for(int logical = 0; logical < size; logical++) {
           final int batchIndex = sel[logical];
           if (inputIsNull[batchIndex]) {
             //Add NULL
             nullSetter.accept(batchIndex, fieldVector, hiveVector);
           } else {
             //Add row batchIndex
             valueSetter.accept(logical, batchIndex, fieldVector, hiveVector, typeInfo);
          }
        }
       } else {
         for(int batchIndex = 0; batchIndex < size; batchIndex++) {
           if (inputIsNull[batchIndex]) {
             //Add NULL
             nullSetter.accept(batchIndex, fieldVector, hiveVector);
           } else {
             //Add row batchIndex
             valueSetter.accept(batchIndex, batchIndex, fieldVector, hiveVector, typeInfo);
         }
       }
     }
   }
  }

  //nullSetters and valueSetter for each type

  //bool
  private static final IntAndVectorsConsumer boolNullSetter = (i, arrowVector, hiveVector)
      -> ((BitVector) arrowVector).setNull(i);
  private static final IntIntAndVectorsConsumer boolValueSetter = (i, j, arrowVector, hiveVector, typeInfo)
      -> ((BitVector) arrowVector).set(i, (int) ((LongColumnVector) hiveVector).vector[j]);

  //byte
  private static final IntAndVectorsConsumer byteNullSetter = (i, arrowVector, hiveVector)
      -> ((TinyIntVector) arrowVector).setNull(i);
  private static final IntIntAndVectorsConsumer byteValueSetter = (i, j, arrowVector, hiveVector, typeInfo)
      -> ((TinyIntVector) arrowVector).set(i, (byte) ((LongColumnVector) hiveVector).vector[j]);

  //short
  private static final IntAndVectorsConsumer shortNullSetter = (i, arrowVector, hiveVector)
      -> ((SmallIntVector) arrowVector).setNull(i);
  private static final IntIntAndVectorsConsumer shortValueSetter = (i, j, arrowVector, hiveVector, typeInfo)
      -> ((SmallIntVector) arrowVector).set(i, (short) ((LongColumnVector) hiveVector).vector[j]);

  //int
  private static final IntAndVectorsConsumer intNullSetter = (i, arrowVector, hiveVector)
      -> ((IntVector) arrowVector).setNull(i);
  private static final IntIntAndVectorsConsumer intValueSetter = (i, j, arrowVector, hiveVector, typeInfo)
      -> ((IntVector) arrowVector).set(i, (int) ((LongColumnVector) hiveVector).vector[j]);

  //long
  private static final IntAndVectorsConsumer longNullSetter = (i, arrowVector, hiveVector)
      -> ((BigIntVector) arrowVector).setNull(i);
  private static final IntIntAndVectorsConsumer longValueSetter = (i, j, arrowVector, hiveVector, typeInfo)
      -> ((BigIntVector) arrowVector).set(i, ((LongColumnVector) hiveVector).vector[j]);

  //float
  private static final IntAndVectorsConsumer floatNullSetter = (i, arrowVector, hiveVector)
      -> ((Float4Vector) arrowVector).setNull(i);
  private static final IntIntAndVectorsConsumer floatValueSetter = (i, j, arrowVector, hiveVector, typeInfo)
      -> ((Float4Vector) arrowVector).set(i, (float) ((DoubleColumnVector) hiveVector).vector[j]);

  //double
  private static final IntAndVectorsConsumer doubleNullSetter = (i, arrowVector, hiveVector)
      -> ((Float8Vector) arrowVector).setNull(i);
  private static final IntIntAndVectorsConsumer doubleValueSetter = (i, j, arrowVector, hiveVector, typeInfo)
      -> ((Float8Vector) arrowVector).set(i, ((DoubleColumnVector) hiveVector).vector[j]);

  //string/varchar
  private static final IntAndVectorsConsumer stringNullSetter = (i, arrowVector, hiveVector)
      -> ((VarCharVector) arrowVector).setNull(i);
  private static final IntIntAndVectorsConsumer stringValueSetter = (i, j, arrowVector, hiveVector, typeInfo)
      -> {
    BytesColumnVector bytesVector = (BytesColumnVector) hiveVector;
    ((VarCharVector) arrowVector).setSafe(i, bytesVector.vector[j], bytesVector.start[j], bytesVector.length[j]);
  };

  //fixed-length CHAR
  private static final IntAndVectorsConsumer charNullSetter = (i, arrowVector, hiveVector)
      -> ((VarCharVector) arrowVector).setNull(i);
  private static final IntIntAndVectorsConsumer charValueSetter = (i, j, arrowVector, hiveVector, typeInfo)
      -> {
    BytesColumnVector bytesVector = (BytesColumnVector) hiveVector;
    VarCharVector varCharVector = (VarCharVector) arrowVector;
    byte[] bytes = bytesVector.vector[j];
    int length = bytesVector.length[j];
    int start = bytesVector.start[j];

    if (bytes == null) {
      bytes = EMPTY_BYTES;
      start = 0;
      length = 0;
    }

    final CharTypeInfo charTypeInfo = (CharTypeInfo) typeInfo;
    final int paddedLength = charTypeInfo.getLength();
    final byte[] paddedBytes = StringExpr.padRight(bytes, start, length, paddedLength);
    varCharVector.setSafe(i, paddedBytes, 0, paddedBytes.length);
  };

  //date
  private static final IntAndVectorsConsumer dateNullSetter = (i, arrowVector, hiveVector)
      -> ((DateDayVector) arrowVector).setNull(i);
  private static final IntIntAndVectorsConsumer dateValueSetter = (i, j, arrowVector, hiveVector, typeInfo)
      -> ((DateDayVector) arrowVector).set(i, (int) ((LongColumnVector) hiveVector).vector[j]);

  //timestamp
  private static final IntAndVectorsConsumer timestampNullSetter = (i, arrowVector, hiveVector)
      -> ((TimeStampMicroTZVector) arrowVector).setNull(i);
  private static final IntIntAndVectorsConsumer timestampValueSetter = (i, j, arrowVector, hiveVector, typeInfo)
      -> {
    final TimeStampMicroTZVector timeStampMicroTZVector = (TimeStampMicroTZVector) arrowVector;
    final TimestampColumnVector timestampColumnVector = (TimestampColumnVector) hiveVector;
    // Time = second + sub-second
    final long secondInMillis = timestampColumnVector.getTime(j);
    final long secondInMicros = (secondInMillis - secondInMillis % MILLIS_PER_SECOND) * MICROS_PER_MILLIS;
    final long subSecondInMicros = timestampColumnVector.getNanos(j) / NS_PER_MICROS;
    if ((secondInMillis > 0 && secondInMicros < 0) || (secondInMillis < 0 && secondInMicros > 0)) {
      // If the timestamp cannot be represented in long microsecond, set it as a null value
      timeStampMicroTZVector.setNull(i);
    } else {
      timeStampMicroTZVector.set(i, secondInMicros + subSecondInMicros);
    }
  };

  //binary
  private static final IntAndVectorsConsumer binaryNullSetter = (i, arrowVector, hiveVector)
      -> ((VarBinaryVector) arrowVector).setNull(i);
  private static final IntIntAndVectorsConsumer binaryValueSetter = (i, j, arrowVector, hiveVector, typeInfo)
      -> {
    BytesColumnVector bytesVector = (BytesColumnVector) hiveVector;
    ((VarBinaryVector) arrowVector).setSafe(i, bytesVector.vector[j], bytesVector.start[j], bytesVector.length[j]);
  };

  //decimal and decimal64
  private static final IntAndVectorsConsumer decimalNullSetter = (i, arrowVector, hiveVector)
      -> ((DecimalVector) arrowVector).setNull(i);
  private static final IntIntAndVectorsConsumer decimalValueSetter = (i, j, arrowVector, hiveVector, typeInfo)
      -> {
    final DecimalVector decimalVector = (DecimalVector) arrowVector;
    final int scale = decimalVector.getScale();
    decimalVector.set(i, ((DecimalColumnVector) hiveVector).vector[j].getHiveDecimal().bigDecimalValue().setScale(scale));
  };
  private static final IntIntAndVectorsConsumer decimal64ValueSetter = (i, j, arrowVector, hiveVector, typeInfo)
      -> {
    final DecimalVector decimalVector = (DecimalVector) arrowVector;
    final int scale = decimalVector.getScale();
    HiveDecimalWritable decimalHolder = new HiveDecimalWritable();
    decimalHolder.setFromLongAndScale(((Decimal64ColumnVector) hiveVector).vector[j], scale);
    decimalVector.set(i, decimalHolder.getHiveDecimal().bigDecimalValue().setScale(scale));
  };

  //interval year
  private static final IntAndVectorsConsumer intervalYearMonthNullSetter = (i, arrowVector, hiveVector)
      -> ((IntervalYearVector) arrowVector).setNull(i);
  private static IntIntAndVectorsConsumer intervalYearMonthValueSetter = (i, j, arrowVector, hiveVector, typeInfo)
      -> ((IntervalYearVector) arrowVector).set(i, (int) ((LongColumnVector) hiveVector).vector[j]);

  //interval day
  private static final IntAndVectorsConsumer intervalDayTimeNullSetter = (i, arrowVector, hiveVector)
      -> ((IntervalDayVector) arrowVector).setNull(i);
  private static IntIntAndVectorsConsumer intervalDayTimeValueSetter = (i, j, arrowVector, hiveVector, typeInfo)
      -> {
    final IntervalDayVector intervalDayVector = (IntervalDayVector) arrowVector;
    final IntervalDayTimeColumnVector intervalDayTimeColumnVector =
        (IntervalDayTimeColumnVector) hiveVector;
    long totalSeconds = intervalDayTimeColumnVector.getTotalSeconds(j);
    final long days = totalSeconds / SECOND_PER_DAY;
    final long millis =
        (totalSeconds - days * SECOND_PER_DAY) * MILLIS_PER_SECOND +
            intervalDayTimeColumnVector.getNanos(j) / NS_PER_MILLIS;
    intervalDayVector.set(i, (int) days, (int) millis);
  };

  //Used for setting null at arrowVector[i]
  private interface IntAndVectorsConsumer {
    void accept(int i, FieldVector arrowVector, ColumnVector hiveVector);
  }

  //Used to copy value from hiveVector[j] -> arrowVector[i]
  //since hiveVector might be referenced through vector.selected
  private interface IntIntAndVectorsConsumer {
    void accept(int i, int j, FieldVector arrowVector, ColumnVector hiveVector, TypeInfo typeInfo);
  }

}<|MERGE_RESOLUTION|>--- conflicted
+++ resolved
@@ -38,17 +38,11 @@
 import org.apache.arrow.vector.complex.ListVector;
 import org.apache.arrow.vector.complex.MapVector;
 import org.apache.arrow.vector.complex.NullableMapVector;
-import org.apache.arrow.vector.holders.DecimalHolder;
 import org.apache.arrow.vector.types.TimeUnit;
 import org.apache.arrow.vector.types.Types;
 import org.apache.arrow.vector.types.pojo.ArrowType;
 import org.apache.arrow.vector.types.pojo.FieldType;
-<<<<<<< HEAD
-import org.apache.arrow.vector.util.DecimalUtility;
-import org.apache.hadoop.hive.common.type.HiveDecimal;
-=======
 import org.apache.hadoop.conf.Configuration;
->>>>>>> 5f039a91
 import org.apache.hadoop.hive.conf.HiveConf;
 import org.apache.hadoop.hive.ql.exec.vector.BytesColumnVector;
 import org.apache.hadoop.hive.ql.exec.vector.ColumnVector;
@@ -67,7 +61,6 @@
 import org.apache.hadoop.hive.ql.exec.vector.expressions.StringExpr;
 import org.apache.hadoop.hive.ql.metadata.HiveException;
 import org.apache.hadoop.hive.serde2.SerDeException;
-import org.apache.hadoop.hive.serde2.io.HiveDecimalWritable;
 import org.apache.hadoop.hive.serde2.objectinspector.ObjectInspector;
 import org.apache.hadoop.hive.serde2.objectinspector.ObjectInspectorUtils;
 import org.apache.hadoop.hive.serde2.objectinspector.PrimitiveObjectInspector;
@@ -83,8 +76,6 @@
 import org.apache.arrow.memory.BufferAllocator;
 import org.apache.hadoop.hive.serde2.io.HiveDecimalWritable;
 
-import java.math.BigDecimal;
-import java.math.BigInteger;
 import java.util.ArrayList;
 import java.util.Arrays;
 import java.util.List;
@@ -104,15 +95,7 @@
 
 public class Serializer {
   private final int MAX_BUFFERED_ROWS;
-<<<<<<< HEAD
-  private final ArrowColumnarBatchSerDe serDe;
-
-  // Schema
-  private final StructTypeInfo structTypeInfo;
-  private final int fieldSize;
-=======
   private final static byte[] EMPTY_BYTES = new byte[0];
->>>>>>> 5f039a91
 
   // Hive columns
   private final VectorizedRowBatch vectorizedRowBatch;
@@ -145,7 +128,6 @@
   }
 
   Serializer(ArrowColumnarBatchSerDe serDe) throws SerDeException {
-    this.serDe = serDe;
     MAX_BUFFERED_ROWS = HiveConf.getIntVar(serDe.conf, HIVE_ARROW_BATCH_SIZE);
     long childAllocatorLimit = HiveConf.getLongVar(serDe.conf, HIVE_ARROW_BATCH_ALLOCATOR_LIMIT);
     ArrowColumnarBatchSerDe.LOG.info("ArrowColumnarBatchSerDe max number of buffered columns: " + MAX_BUFFERED_ROWS);
@@ -580,30 +562,6 @@
         } else {
           timestampValueSetter.accept(i, i, arrowVector, hiveVector, typeInfo);
         }
-<<<<<<< HEAD
-        break;
-      case DECIMAL:
-        {
-          try (ArrowBuf arrowBuf = serDe.rootAllocator.buffer(DecimalHolder.WIDTH)) {
-            final DecimalVector decimalVector = (DecimalVector) arrowVector;
-            final int scale = decimalVector.getScale();
-            final DecimalHolder decimalHolder = new DecimalHolder();
-
-            for (int i = 0; i < size; i++) {
-              if (hiveVector.isNull[i]) {
-                decimalVector.setNull(i);
-              } else {
-                final HiveDecimalWritable writable = ((DecimalColumnVector) hiveVector).vector[i];
-                decimalHolder.precision = writable.precision();
-                decimalHolder.scale = scale;
-                decimalHolder.buffer = arrowBuf;
-                final BigInteger bigInteger = new BigInteger(writable.getInternalStorage()).
-                    multiply(BigInteger.TEN.pow(scale - writable.scale()));
-                decimalVector.set(i, new BigDecimal(bigInteger, scale));
-              }
-            }
-          }
-=======
       }
     }
     break;
@@ -618,7 +576,6 @@
           binaryNullSetter.accept(i, arrowVector, hiveVector);
         } else {
           binaryValueSetter.accept(i, i, arrowVector, hiveVector, typeInfo);
->>>>>>> 5f039a91
         }
       }
     }
