/**
 * Licensed to the Apache Software Foundation (ASF) under one
 * or more contributor license agreements.  See the NOTICE file
 * distributed with this work for additional information
 * regarding copyright ownership.  The ASF licenses this file
 * to you under the Apache License, Version 2.0 (the
 * "License"); you may not use this file except in compliance
 * with the License.  You may obtain a copy of the License at
 *
 *     http://www.apache.org/licenses/LICENSE-2.0
 *
 * Unless required by applicable law or agreed to in writing, software
 * distributed under the License is distributed on an "AS IS" BASIS,
 * WITHOUT WARRANTIES OR CONDITIONS OF ANY KIND, either express or implied.
 * See the License for the specific language governing permissions and
 * limitations under the License.
 */

package org.apache.hadoop.hive.ql.io;

import java.io.DataInput;
import java.io.DataOutput;
import java.io.FileNotFoundException;
import java.io.IOException;
import java.io.Serializable;
import java.util.ArrayList;
<<<<<<< HEAD
import java.util.HashMap;
=======
import java.util.HashSet;
>>>>>>> a67eb03c
import java.util.Iterator;
import java.util.LinkedList;
import java.util.List;
import java.util.Map;
import java.util.Set;
import java.util.concurrent.ConcurrentHashMap;
import java.util.Map.Entry;

import org.apache.commons.lang.StringUtils;
import org.apache.hadoop.hive.ql.exec.SerializationUtilities;
import org.slf4j.Logger;
import org.slf4j.LoggerFactory;
import org.apache.hadoop.conf.Configurable;
import org.apache.hadoop.conf.Configuration;
import org.apache.hadoop.fs.FileStatus;
import org.apache.hadoop.fs.FileSystem;
import org.apache.hadoop.fs.Path;
import org.apache.hadoop.hive.common.FileUtils;
import org.apache.hadoop.hive.common.ValidWriteIds;
import org.apache.hadoop.hive.conf.HiveConf;
import org.apache.hadoop.hive.conf.HiveConf.ConfVars;
import org.apache.hadoop.hive.io.HiveIOExceptionHandlerUtil;
import org.apache.hadoop.hive.llap.io.api.LlapIo;
import org.apache.hadoop.hive.llap.io.api.LlapProxy;
import org.apache.hadoop.hive.ql.exec.spark.SparkDynamicPartitionPruner;
import org.apache.hadoop.hive.ql.plan.TableDesc;
import org.apache.hadoop.hive.ql.exec.Operator;
import org.apache.hadoop.hive.ql.exec.TableScanOperator;
import org.apache.hadoop.hive.ql.exec.Utilities;
import org.apache.hadoop.hive.ql.exec.vector.VectorizedRowBatch;
import org.apache.hadoop.hive.ql.log.PerfLogger;
import org.apache.hadoop.hive.ql.metadata.HiveException;
import org.apache.hadoop.hive.ql.plan.ExprNodeGenericFuncDesc;
import org.apache.hadoop.hive.ql.plan.MapWork;
import org.apache.hadoop.hive.ql.plan.OperatorDesc;
import org.apache.hadoop.hive.ql.plan.PartitionDesc;
import org.apache.hadoop.hive.ql.plan.TableScanDesc;
import org.apache.hadoop.hive.ql.plan.VectorPartitionDesc;
import org.apache.hadoop.hive.ql.plan.VectorPartitionDesc.VectorDeserializeType;
import org.apache.hadoop.hive.ql.plan.VectorPartitionDesc.VectorMapOperatorReadType;
import org.apache.hadoop.hive.ql.session.SessionState;
import org.apache.hadoop.hive.serde2.ColumnProjectionUtils;
import org.apache.hadoop.hive.serde2.Deserializer;
import org.apache.hadoop.io.Writable;
import org.apache.hadoop.io.WritableComparable;
import org.apache.hadoop.mapred.FileInputFormat;
import org.apache.hadoop.mapred.FileSplit;
import org.apache.hadoop.mapred.InputFormat;
import org.apache.hadoop.mapred.InputSplit;
import org.apache.hadoop.mapred.JobConf;
import org.apache.hadoop.mapred.JobConfigurable;
import org.apache.hadoop.mapred.RecordReader;
import org.apache.hadoop.mapred.Reporter;
import org.apache.hadoop.util.StringUtils;
import org.apache.hive.common.util.ReflectionUtil;

/**
 * HiveInputFormat is a parameterized InputFormat which looks at the path name
 * and determine the correct InputFormat for that path name from
 * mapredPlan.pathToPartitionInfo(). It can be used to read files with different
 * input format in the same map-reduce job.
 */
public class HiveInputFormat<K extends WritableComparable, V extends Writable>
    implements InputFormat<K, V>, JobConfigurable {

  private static final String CLASS_NAME = HiveInputFormat.class.getName();
  private static final Logger LOG = LoggerFactory.getLogger(CLASS_NAME);

  /**
   * A cache of InputFormat instances.
   */
  private static Map<Class, InputFormat<WritableComparable, Writable>> inputFormats
    = new ConcurrentHashMap<Class, InputFormat<WritableComparable, Writable>>();

  private JobConf job;

  // both classes access by subclasses
  protected Map<Path, PartitionDesc> pathToPartitionInfo;
  protected MapWork mrwork;

  /**
   * HiveInputSplit encapsulates an InputSplit with its corresponding
   * inputFormatClass. The reason that it derives from FileSplit is to make sure
   * "map.input.file" in MapTask.
   */
  public static class HiveInputSplit extends FileSplit implements InputSplit,
      Configurable {

    InputSplit inputSplit;
    String inputFormatClassName;

    public HiveInputSplit() {
      // This is the only public constructor of FileSplit
      super((Path) null, 0, 0, (String[]) null);
    }

    public HiveInputSplit(InputSplit inputSplit, String inputFormatClassName) {
      // This is the only public constructor of FileSplit
      super((Path) null, 0, 0, (String[]) null);
      this.inputSplit = inputSplit;
      this.inputFormatClassName = inputFormatClassName;
    }

    public InputSplit getInputSplit() {
      return inputSplit;
    }

    public String inputFormatClassName() {
      return inputFormatClassName;
    }

    @Override
    public Path getPath() {
      if (inputSplit instanceof FileSplit) {
        return ((FileSplit) inputSplit).getPath();
      }
      throw new RuntimeException(inputSplit + " is not a FileSplit");
    }

    /** The position of the first byte in the file to process. */
    @Override
    public long getStart() {
      if (inputSplit instanceof FileSplit) {
        return ((FileSplit) inputSplit).getStart();
      }
      return 0;
    }

    @Override
    public String toString() {
      return inputFormatClassName + ":" + inputSplit.toString();
    }

    @Override
    public long getLength() {
      long r = 0;
      try {
        r = inputSplit.getLength();
      } catch (Exception e) {
        throw new RuntimeException(e);
      }
      return r;
    }

    @Override
    public String[] getLocations() throws IOException {
      return inputSplit.getLocations();
    }

    @Override
    public void readFields(DataInput in) throws IOException {
      String inputSplitClassName = in.readUTF();
      try {
        inputSplit = (InputSplit) ReflectionUtil.newInstance(conf
            .getClassByName(inputSplitClassName), conf);
      } catch (Exception e) {
        throw new IOException(
            "Cannot create an instance of InputSplit class = "
            + inputSplitClassName + ":" + e.getMessage(), e);
      }
      inputSplit.readFields(in);
      inputFormatClassName = in.readUTF();
    }

    @Override
    public void write(DataOutput out) throws IOException {
      out.writeUTF(inputSplit.getClass().getName());
      inputSplit.write(out);
      out.writeUTF(inputFormatClassName);
    }

    Configuration conf;

    @Override
    public Configuration getConf() {
      return conf;
    }

    @Override
    public void setConf(Configuration conf) {
      this.conf = conf;
    }
  }

  public void configure(JobConf job) {
    this.job = job;
  }

  public static InputFormat<WritableComparable, Writable> wrapForLlap(
      InputFormat<WritableComparable, Writable> inputFormat, Configuration conf,
      PartitionDesc part) throws HiveException {
    if (!HiveConf.getBoolVar(conf, ConfVars.LLAP_IO_ENABLED, LlapProxy.isDaemon())) {
      return inputFormat; // LLAP not enabled, no-op.
    }
    String ifName = inputFormat.getClass().getCanonicalName();
    boolean isSupported = inputFormat instanceof LlapWrappableInputFormatInterface;
    boolean isVectorized = Utilities.getUseVectorizedInputFileFormat(conf);
    if (!isVectorized) {
      // Pretend it's vectorized if the non-vector wrapped is enabled.
      isVectorized = HiveConf.getBoolVar(conf, ConfVars.LLAP_IO_NONVECTOR_WRAPPER_ENABLED)
          && (Utilities.getPlanPath(conf) != null);
    }
    boolean isSerdeBased = false;
    if (isVectorized && !isSupported
        && HiveConf.getBoolVar(conf, ConfVars.LLAP_IO_ENCODE_ENABLED)) {
      // See if we can use re-encoding to read the format thru IO elevator.
      String formatList = HiveConf.getVar(conf, ConfVars.LLAP_IO_ENCODE_FORMATS);
      if (LOG.isDebugEnabled()) {
        LOG.debug("Checking " + ifName + " against " + formatList);
      }
      String[] formats = StringUtils.getStrings(formatList);
      if (formats != null) {
        for (String format : formats) {
          // TODO: should we check isAssignableFrom?
          if (ifName.equals(format)) {
            LOG.info("Using SerDe-based LLAP reader for " + ifName);
            isSupported = isSerdeBased = true;
            break;
          }
        }
      }
    }
    if (!isSupported || !isVectorized) {
      LOG.info("Not using llap for " + ifName + ": supported = "
          + isSupported + ", vectorized = " + isVectorized);
      return inputFormat;
    }
    if (LOG.isDebugEnabled()) {
      LOG.debug("Wrapping " + ifName);
    }

    @SuppressWarnings("unchecked")
    LlapIo<VectorizedRowBatch> llapIo = LlapProxy.getIo();
    if (llapIo == null) {
      LOG.info("Not using LLAP IO because it is not initialized");
      return inputFormat;
    }
    Deserializer serde = null;
    if (isSerdeBased) {
      if (part == null) {
        LOG.info("Not using LLAP IO because there's no partition spec for SerDe-based IF");
        return inputFormat;
      }
      VectorPartitionDesc vpart =  part.getVectorPartitionDesc();
      if (vpart != null) {
        VectorMapOperatorReadType old = vpart.getVectorMapOperatorReadType();
        if (old != VectorMapOperatorReadType.VECTORIZED_INPUT_FILE_FORMAT) {
          LOG.info("Resetting VectorMapOperatorReadType from " + old + " for partition "
              + part.getTableName() + " " + part.getPartSpec());
          vpart.setVectorMapOperatorReadType(
              VectorMapOperatorReadType.VECTORIZED_INPUT_FILE_FORMAT);
        }
      }
      try {
        serde = part.getDeserializer(conf);
      } catch (Exception e) {
        throw new HiveException("Error creating SerDe for LLAP IO", e);
      }
    }
    InputFormat<?, ?> wrappedIf = llapIo.getInputFormat(inputFormat, serde);
    if (wrappedIf == null) {
      return inputFormat; // We cannot wrap; the cause is logged inside.
    }
    return castInputFormat(wrappedIf);
  }



  public static boolean canWrapForLlap(Class<? extends InputFormat> clazz, boolean checkVector) {
    return LlapWrappableInputFormatInterface.class.isAssignableFrom(clazz) &&
        (!checkVector || BatchToRowInputFormat.class.isAssignableFrom(clazz));
  }

  @SuppressWarnings("unchecked")
  private static <T, U, V, W> InputFormat<T, U> castInputFormat(InputFormat<V, W> from) {
    // This is ugly in two ways...
    // 1) We assume that LlapWrappableInputFormatInterface has NullWritable as first parameter.
    //    Since we are using Java and not, say, a programming language, there's no way to check.
    // 2) We ignore the fact that 2nd arg is completely incompatible (VRB -> Writable), because
    //    vectorization currently works by magic, getting VRB from IF with non-VRB value param.
    // So we just cast blindly and hope for the best (which is obviously what happens).
    return (InputFormat<T, U>)from;
  }

  /** NOTE: this no longer wraps the IF for LLAP. Call wrapForLlap manually if needed. */
  public static InputFormat<WritableComparable, Writable> getInputFormatFromCache(
    Class inputFormatClass, JobConf job) throws IOException {
    InputFormat<WritableComparable, Writable> instance = inputFormats.get(inputFormatClass);
    if (instance == null) {
      try {
        instance = (InputFormat<WritableComparable, Writable>) ReflectionUtil
            .newInstance(inputFormatClass, job);
        // HBase input formats are not thread safe today. See HIVE-8808.
        String inputFormatName = inputFormatClass.getName().toLowerCase();
        if (!inputFormatName.contains("hbase")) {
          inputFormats.put(inputFormatClass, instance);
        }
      } catch (Exception e) {
        throw new IOException("Cannot create an instance of InputFormat class "
            + inputFormatClass.getName() + " as specified in mapredWork!", e);
      }
    }
    return instance;
  }

  public RecordReader getRecordReader(InputSplit split, JobConf job,
      Reporter reporter) throws IOException {
    HiveInputSplit hsplit = (HiveInputSplit) split;
    InputSplit inputSplit = hsplit.getInputSplit();
    String inputFormatClassName = null;
    Class inputFormatClass = null;
    try {
      inputFormatClassName = hsplit.inputFormatClassName();
      inputFormatClass = job.getClassByName(inputFormatClassName);
    } catch (Exception e) {
      throw new IOException("cannot find class " + inputFormatClassName, e);
    }

    if (this.mrwork == null || pathToPartitionInfo == null) {
      init(job);
    }

    boolean nonNative = false;
    PartitionDesc part = HiveFileFormatUtils.getPartitionDescFromPathRecursively(
        pathToPartitionInfo, hsplit.getPath(), null);
    LOG.debug("Found spec for " + hsplit.getPath() + " " + part + " from " + pathToPartitionInfo);

    if ((part != null) && (part.getTableDesc() != null)) {
      Utilities.copyTableJobPropertiesToConf(part.getTableDesc(), job);
      nonNative = part.getTableDesc().isNonNative();
    }

    Path splitPath = hsplit.getPath();
    pushProjectionsAndFilters(job, inputFormatClass, splitPath, nonNative);

    InputFormat inputFormat = getInputFormatFromCache(inputFormatClass, job);
    try {
      inputFormat = HiveInputFormat.wrapForLlap(inputFormat, job, part);
    } catch (HiveException e) {
      throw new IOException(e);
    }
    RecordReader innerReader = null;
    try {
      innerReader = inputFormat.getRecordReader(inputSplit, job, reporter);
    } catch (Exception e) {
      innerReader = HiveIOExceptionHandlerUtil
          .handleRecordReaderCreationException(e, job);
    }
    HiveRecordReader<K,V> rr = new HiveRecordReader(innerReader, job);
    rr.initIOContext(hsplit, job, inputFormatClass, innerReader);
    return rr;
  }

  protected void init(JobConf job) {
    if (mrwork == null || pathToPartitionInfo == null) {
      if (HiveConf.getVar(job, HiveConf.ConfVars.HIVE_EXECUTION_ENGINE).equals("tez")) {
        mrwork = (MapWork) Utilities.getMergeWork(job);
        if (mrwork == null) {
          mrwork = Utilities.getMapWork(job);
        }
      } else {
        mrwork = Utilities.getMapWork(job);
      }

      // Prune partitions
      if (HiveConf.getVar(job, HiveConf.ConfVars.HIVE_EXECUTION_ENGINE).equals("spark")
          && HiveConf.getBoolVar(job, HiveConf.ConfVars.SPARK_DYNAMIC_PARTITION_PRUNING)) {
        SparkDynamicPartitionPruner pruner = new SparkDynamicPartitionPruner();
        try {
          pruner.prune(mrwork, job);
        } catch (Exception e) {
          throw new RuntimeException(e);
        }
      }

      pathToPartitionInfo = mrwork.getPathToPartitionInfo();
    }
  }

  /*
   * AddSplitsForGroup collects separate calls to setInputPaths into one where possible.
   * The reason for this is that this is faster on some InputFormats. E.g.: Orc will start
   * a threadpool to do the work and calling it multiple times unnecessarily will create a lot
   * of unnecessary thread pools.
   */
  private void addSplitsForGroup(List<Path> dirs, TableScanOperator tableScan, JobConf conf,
      InputFormat inputFormat, Class<? extends InputFormat> inputFormatClass, int splits,
      TableDesc table, Map<String, ValidWriteIds> writeIdMap, List<InputSplit> result)
          throws IOException {
    ValidWriteIds writeIds = extractWriteIds(writeIdMap, conf, table.getTableName());
    if (writeIds != null) {
      Utilities.LOG14535.info("Observing " + table.getTableName() + ": " + writeIds);
    }

    Utilities.copyTablePropertiesToConf(table, conf);

    if (tableScan != null) {
      pushFilters(conf, tableScan);
    }

    Path[] finalDirs = processPathsForMmRead(dirs, conf, writeIds);
    if (finalDirs == null) {
      return; // No valid inputs.
    }
    FileInputFormat.setInputPaths(conf, finalDirs);
    conf.setInputFormat(inputFormat.getClass());

    int headerCount = 0;
    int footerCount = 0;
    if (table != null) {
      headerCount = Utilities.getHeaderCount(table);
      footerCount = Utilities.getFooterCount(table, conf);
      if (headerCount != 0 || footerCount != 0) {
        // Input file has header or footer, cannot be splitted.
        HiveConf.setLongVar(conf, ConfVars.MAPREDMINSPLITSIZE, Long.MAX_VALUE);
      }
    }

    InputSplit[] iss = inputFormat.getSplits(conf, splits);
    for (InputSplit is : iss) {
      result.add(new HiveInputSplit(is, inputFormatClass.getName()));
    }
  }

  public static Path[] processPathsForMmRead(List<Path> dirs, JobConf conf,
      ValidWriteIds writeIds) throws IOException {
    if (writeIds == null) {
      return dirs.toArray(new Path[dirs.size()]);
    } else {
      List<Path> finalPaths = new ArrayList<>(dirs.size());
      for (Path dir : dirs) {
        processForWriteIds(dir, conf, writeIds, finalPaths);
      }
      if (finalPaths.isEmpty()) {
        LOG.warn("No valid inputs found in " + dirs);
        return null;
      }
      return finalPaths.toArray(new Path[finalPaths.size()]);
    }
  }

  private static void processForWriteIds(Path dir, JobConf conf,
      ValidWriteIds writeIds, List<Path> finalPaths) throws IOException {
    FileSystem fs = dir.getFileSystem(conf);
    Utilities.LOG14535.warn("Checking " + dir + " (root) for inputs");
    // Ignore nullscan-optimized paths.
    if (fs instanceof NullScanFileSystem) {
      finalPaths.add(dir);
      return;
    }
    FileStatus[] files = fs.listStatus(dir); // TODO: batch?
    LinkedList<Path> subdirs = new LinkedList<>();
    for (FileStatus file : files) {
      handleNonMmDirChild(file, writeIds, subdirs, finalPaths);
    }
    while (!subdirs.isEmpty()) {
      Path subdir = subdirs.poll();
      for (FileStatus file : fs.listStatus(subdir)) {
        handleNonMmDirChild(file, writeIds, subdirs, finalPaths);
      }
    }
  }

  private static void handleNonMmDirChild(FileStatus file, ValidWriteIds writeIds,
      LinkedList<Path> subdirs, List<Path> finalPaths) {
    Path path = file.getPath();
    Utilities.LOG14535.warn("Checking " + path + " for inputs");
    if (!file.isDirectory()) {
      Utilities.LOG14535.warn("Ignoring a file not in MM directory " + path);
      return;
    }
    Long writeId = ValidWriteIds.extractWriteId(path);
    if (writeId == null) {
      subdirs.add(path);
      return;
    }
    if (!writeIds.isValid(writeId)) {
      Utilities.LOG14535.warn("Ignoring an uncommitted directory " + path);
      return;
    }
    Utilities.LOG14535.info("Adding input " + path);
    finalPaths.add(path);
  }

  Path[] getInputPaths(JobConf job) throws IOException {
    Path[] dirs;
    if (HiveConf.getVar(job, HiveConf.ConfVars.HIVE_EXECUTION_ENGINE).equals("spark")) {
      dirs = mrwork.getPathToPartitionInfo().keySet().toArray(new Path[]{});
    } else {
      dirs = FileInputFormat.getInputPaths(job);
      if (dirs.length == 0) {
        // on tez we're avoiding to duplicate the file info in FileInputFormat.
        if (HiveConf.getVar(job, HiveConf.ConfVars.HIVE_EXECUTION_ENGINE).equals("tez")) {
          try {
            List<Path> paths = Utilities.getInputPathsTez(job, mrwork);
            dirs = paths.toArray(new Path[paths.size()]);
          } catch (Exception e) {
            throw new IOException("Could not create input files", e);
          }
        } else {
          throw new IOException("No input paths specified in job");
        }
      }
    }
    return dirs;
  }

  public InputSplit[] getSplits(JobConf job, int numSplits) throws IOException {
    PerfLogger perfLogger = SessionState.getPerfLogger();
    perfLogger.PerfLogBegin(CLASS_NAME, PerfLogger.GET_SPLITS);
    init(job);
    Path[] dirs = getInputPaths(job);
    JobConf newjob = new JobConf(job);
    List<InputSplit> result = new ArrayList<InputSplit>();

    List<Path> currentDirs = new ArrayList<Path>();
    Class<? extends InputFormat> currentInputFormatClass = null;
    TableDesc currentTable = null;
    TableScanOperator currentTableScan = null;

    boolean pushDownProjection = false;
    //Buffers to hold filter pushdown information
    StringBuilder readColumnsBuffer = new StringBuilder(newjob.
      get(ColumnProjectionUtils.READ_COLUMN_IDS_CONF_STR, ""));;
    StringBuilder readColumnNamesBuffer = new StringBuilder(newjob.
      get(ColumnProjectionUtils.READ_COLUMN_NAMES_CONF_STR, ""));
    // for each dir, get the InputFormat, and do getSplits.
    Map<String, ValidWriteIds> writeIdMap = new HashMap<>();
    for (Path dir : dirs) {
      PartitionDesc part = getPartitionDescFromPath(pathToPartitionInfo, dir);
      Class<? extends InputFormat> inputFormatClass = part.getInputFileFormatClass();
      TableDesc table = part.getTableDesc();
      TableScanOperator tableScan = null;

      List<String> aliases = mrwork.getPathToAliases().get(dir);

      // Make filter pushdown information available to getSplits.
      if ((aliases != null) && (aliases.size() == 1)) {
        Operator op = mrwork.getAliasToWork().get(aliases.get(0));
        if ((op != null) && (op instanceof TableScanOperator)) {
          tableScan = (TableScanOperator) op;
          //Reset buffers to store filter push down columns
          readColumnsBuffer.setLength(0);
          readColumnNamesBuffer.setLength(0);
          // push down projections.
          ColumnProjectionUtils.appendReadColumns(readColumnsBuffer, readColumnNamesBuffer,
            tableScan.getNeededColumnIDs(), tableScan.getNeededColumns());
          pushDownProjection = true;
          // push down filters
          pushFilters(newjob, tableScan);
        }
      } else {
        if (LOG.isDebugEnabled()) {
          LOG.debug("aliases: {} pathToAliases: {} dir: {}", aliases, mrwork.getPathToAliases(), dir);
        }
      }

      if (!currentDirs.isEmpty() &&
          inputFormatClass.equals(currentInputFormatClass) &&
          table.equals(currentTable) &&
          tableScan == currentTableScan) {
        currentDirs.add(dir);
        continue;
      }

      if (!currentDirs.isEmpty()) {
        if (LOG.isInfoEnabled()) {
          LOG.info("Generating splits as currentDirs is not empty. currentDirs: {}", currentDirs);
        }

        // set columns to read in conf
        if (pushDownProjection) {
          pushProjection(newjob, readColumnsBuffer, readColumnNamesBuffer);
        }

        addSplitsForGroup(currentDirs, currentTableScan, newjob,
            getInputFormatFromCache(currentInputFormatClass, job),
            currentInputFormatClass, currentDirs.size()*(numSplits / dirs.length),
            currentTable, writeIdMap, result);
      }

      currentDirs.clear();
      currentDirs.add(dir);
      currentTableScan = tableScan;
      currentTable = table;
      currentInputFormatClass = inputFormatClass;
    }

    // set columns to read in conf
    if (pushDownProjection) {
      pushProjection(newjob, readColumnsBuffer, readColumnNamesBuffer);
    }

    if (dirs.length != 0) {
      if (LOG.isInfoEnabled()) {
        LOG.info("Generating splits for dirs: {}", dirs);
      }
      addSplitsForGroup(currentDirs, currentTableScan, newjob,
          getInputFormatFromCache(currentInputFormatClass, job),
          currentInputFormatClass, currentDirs.size()*(numSplits / dirs.length),
          currentTable, writeIdMap, result);
    }

    Utilities.clearWorkMapForConf(job);
    if (LOG.isInfoEnabled()) {
      LOG.info("number of splits " + result.size());
    }
    perfLogger.PerfLogEnd(CLASS_NAME, PerfLogger.GET_SPLITS);
    return result.toArray(new HiveInputSplit[result.size()]);
  }

  public static ValidWriteIds extractWriteIds(Map<String, ValidWriteIds> writeIdMap,
      JobConf newjob, String tableName) {
    if (StringUtils.isBlank(tableName)) return null;
    ValidWriteIds writeIds = writeIdMap.get(tableName);
    if (writeIds == null) {
      writeIds = ValidWriteIds.createFromConf(newjob, tableName);
      writeIdMap.put(tableName, writeIds != null ? writeIds : ValidWriteIds.NO_WRITE_IDS);
    } else if (writeIds == ValidWriteIds.NO_WRITE_IDS) {
      writeIds = null;
    }
    return writeIds;
  }

  private void pushProjection(final JobConf newjob, final StringBuilder readColumnsBuffer,
      final StringBuilder readColumnNamesBuffer) {
    String readColIds = readColumnsBuffer.toString();
    String readColNames = readColumnNamesBuffer.toString();
    newjob.setBoolean(ColumnProjectionUtils.READ_ALL_COLUMNS, false);
    newjob.set(ColumnProjectionUtils.READ_COLUMN_IDS_CONF_STR, readColIds);
    newjob.set(ColumnProjectionUtils.READ_COLUMN_NAMES_CONF_STR, readColNames);

    if (LOG.isInfoEnabled()) {
      LOG.info("{} = {}", ColumnProjectionUtils.READ_COLUMN_IDS_CONF_STR, readColIds);
      LOG.info("{} = {}", ColumnProjectionUtils.READ_COLUMN_NAMES_CONF_STR, readColNames);
    }
  }


  protected static PartitionDesc getPartitionDescFromPath(
      Map<Path, PartitionDesc> pathToPartitionInfo, Path dir)
      throws IOException {
    PartitionDesc partDesc = pathToPartitionInfo.get(dir);
    if (partDesc == null) {
      partDesc = pathToPartitionInfo.get(Path.getPathWithoutSchemeAndAuthority(dir));
    }
    if (partDesc == null) {
      throw new IOException("cannot find dir = " + dir.toString()
          + " in " + pathToPartitionInfo);
    }

    return partDesc;
  }

  public static void pushFilters(JobConf jobConf, TableScanOperator tableScan) {

    // ensure filters are not set from previous pushFilters
    jobConf.unset(TableScanDesc.FILTER_TEXT_CONF_STR);
    jobConf.unset(TableScanDesc.FILTER_EXPR_CONF_STR);

    Utilities.unsetSchemaEvolution(jobConf);

    TableScanDesc scanDesc = tableScan.getConf();
    if (scanDesc == null) {
      return;
    }

    Utilities.addTableSchemaToConf(jobConf, tableScan);

    // construct column name list and types for reference by filter push down
    Utilities.setColumnNameList(jobConf, tableScan);
    Utilities.setColumnTypeList(jobConf, tableScan);
    // push down filters
    ExprNodeGenericFuncDesc filterExpr = (ExprNodeGenericFuncDesc)scanDesc.getFilterExpr();
    if (filterExpr == null) {
      return;
    }

    String serializedFilterObj = scanDesc.getSerializedFilterObject();
    String serializedFilterExpr = scanDesc.getSerializedFilterExpr();
    boolean hasObj = serializedFilterObj != null, hasExpr = serializedFilterExpr != null;
    if (!hasObj) {
      Serializable filterObject = scanDesc.getFilterObject();
      if (filterObject != null) {
        serializedFilterObj = SerializationUtilities.serializeObject(filterObject);
      }
    }
    if (serializedFilterObj != null) {
      jobConf.set(TableScanDesc.FILTER_OBJECT_CONF_STR, serializedFilterObj);
    }
    if (!hasExpr) {
      serializedFilterExpr = SerializationUtilities.serializeExpression(filterExpr);
    }
    String filterText = filterExpr.getExprString();
    if (LOG.isDebugEnabled()) {
      LOG.debug("Pushdown initiated with filterText = " + filterText + ", filterExpr = "
          + filterExpr + ", serializedFilterExpr = " + serializedFilterExpr + " ("
          + (hasExpr ? "desc" : "new") + ")" + (serializedFilterObj == null ? "" :
            (", serializedFilterObj = " + serializedFilterObj + " (" + (hasObj ? "desc" : "new")
                + ")")));
    }
    jobConf.set(TableScanDesc.FILTER_TEXT_CONF_STR, filterText);
    jobConf.set(TableScanDesc.FILTER_EXPR_CONF_STR, serializedFilterExpr);
  }

  protected void pushProjectionsAndFilters(JobConf jobConf, Class inputFormatClass,
      Path splitPath) {
    pushProjectionsAndFilters(jobConf, inputFormatClass, splitPath, false);
  }

  protected void pushProjectionsAndFilters(JobConf jobConf, Class inputFormatClass,
      Path splitPath, boolean nonNative) {
    Path splitPathWithNoSchema = Path.getPathWithoutSchemeAndAuthority(splitPath);
    if (this.mrwork == null) {
      init(job);
    }

    if(this.mrwork.getPathToAliases() == null) {
      return;
    }

    ArrayList<String> aliases = new ArrayList<String>();
    Iterator<Entry<Path, ArrayList<String>>> iterator = this.mrwork
        .getPathToAliases().entrySet().iterator();

    Set<Path> splitParentPaths = null;
    int pathsSize = this.mrwork.getPathToAliases().entrySet().size();
    while (iterator.hasNext()) {
      Entry<Path, ArrayList<String>> entry = iterator.next();
      Path key = entry.getKey();
      boolean match;
      if (nonNative) {
        // For non-native tables, we need to do an exact match to avoid
        // HIVE-1903.  (The table location contains no files, and the string
        // representation of its path does not have a trailing slash.)
        match =
          splitPath.equals(key) || splitPathWithNoSchema.equals(key);
      } else {
        // But for native tables, we need to do a prefix match for
        // subdirectories.  (Unlike non-native tables, prefix mixups don't seem
        // to be a potential problem here since we are always dealing with the
        // path to something deeper than the table location.)
        if (pathsSize > 1) {
          // Comparing paths multiple times creates lots of objects &
          // creates GC pressure for tables having large number of partitions.
          // In such cases, use pre-computed paths for comparison
          if (splitParentPaths == null) {
            splitParentPaths = new HashSet<>();
            FileUtils.populateParentPaths(splitParentPaths, splitPath);
            FileUtils.populateParentPaths(splitParentPaths, splitPathWithNoSchema);
          }
          match = splitParentPaths.contains(key);
        } else {
          match = FileUtils.isPathWithinSubtree(splitPath, key)
              || FileUtils.isPathWithinSubtree(splitPathWithNoSchema, key);
        }
      }
      if (match) {
        ArrayList<String> list = entry.getValue();
        for (String val : list) {
          aliases.add(val);
        }
      }
    }

    for (String alias : aliases) {
      Operator<? extends OperatorDesc> op = this.mrwork.getAliasToWork().get(
        alias);
      if (op instanceof TableScanOperator) {
        TableScanOperator ts = (TableScanOperator) op;
        // push down projections.
        ColumnProjectionUtils.appendReadColumns(
            jobConf, ts.getNeededColumnIDs(), ts.getNeededColumns(), ts.getNeededNestedColumnPaths());
        // push down filters
        pushFilters(jobConf, ts);

        AcidUtils.setTransactionalTableScan(job, ts.getConf().isAcidTable());
        AcidUtils.setAcidOperationalProperties(job, ts.getConf().getAcidOperationalProperties());
      }
    }
  }
}<|MERGE_RESOLUTION|>--- conflicted
+++ resolved
@@ -24,11 +24,8 @@
 import java.io.IOException;
 import java.io.Serializable;
 import java.util.ArrayList;
-<<<<<<< HEAD
 import java.util.HashMap;
-=======
 import java.util.HashSet;
->>>>>>> a67eb03c
 import java.util.Iterator;
 import java.util.LinkedList;
 import java.util.List;
@@ -82,7 +79,6 @@
 import org.apache.hadoop.mapred.JobConfigurable;
 import org.apache.hadoop.mapred.RecordReader;
 import org.apache.hadoop.mapred.Reporter;
-import org.apache.hadoop.util.StringUtils;
 import org.apache.hive.common.util.ReflectionUtil;
 
 /**
@@ -239,7 +235,7 @@
       if (LOG.isDebugEnabled()) {
         LOG.debug("Checking " + ifName + " against " + formatList);
       }
-      String[] formats = StringUtils.getStrings(formatList);
+      String[] formats = org.apache.hadoop.util.StringUtils.getStrings(formatList);
       if (formats != null) {
         for (String format : formats) {
           // TODO: should we check isAssignableFrom?
