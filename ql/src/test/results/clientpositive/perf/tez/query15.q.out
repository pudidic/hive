--- conflicted
+++ resolved
@@ -47,389 +47,6 @@
 Reducer 5 <- Reducer 4 (SIMPLE_EDGE)
 Reducer 8 <- Map 7 (SIMPLE_EDGE), Map 9 (SIMPLE_EDGE)
 
-<<<<<<< HEAD
-STAGE PLANS:
-  Stage: Stage-1
-    Tez
-#### A masked pattern was here ####
-      Edges:
-        Map 7 <- Reducer 10 (BROADCAST_EDGE)
-        Reducer 10 <- Map 9 (CUSTOM_SIMPLE_EDGE)
-        Reducer 2 <- Map 1 (SIMPLE_EDGE), Map 6 (SIMPLE_EDGE)
-        Reducer 3 <- Reducer 2 (SIMPLE_EDGE), Reducer 8 (SIMPLE_EDGE)
-        Reducer 4 <- Reducer 3 (SIMPLE_EDGE)
-        Reducer 5 <- Reducer 4 (SIMPLE_EDGE)
-        Reducer 8 <- Map 7 (SIMPLE_EDGE), Map 9 (SIMPLE_EDGE)
-#### A masked pattern was here ####
-      Vertices:
-        Map 1 
-            Map Operator Tree:
-                TableScan
-                  alias: customer
-                  filterExpr: (c_customer_sk is not null and c_current_addr_sk is not null) (type: boolean)
-                  Statistics: Num rows: 80000000 Data size: 68801615852 Basic stats: COMPLETE Column stats: NONE
-                  TableScan Vectorization:
-                      native: true
-                  Filter Operator
-                    Filter Vectorization:
-                        className: VectorFilterOperator
-                        native: true
-                        predicateExpression: FilterExprAndExpr(children: SelectColumnIsNotNull(col 0:int), SelectColumnIsNotNull(col 4:int))
-                    predicate: (c_current_addr_sk is not null and c_customer_sk is not null) (type: boolean)
-                    Statistics: Num rows: 80000000 Data size: 68801615852 Basic stats: COMPLETE Column stats: NONE
-                    Select Operator
-                      expressions: c_customer_sk (type: int), c_current_addr_sk (type: int)
-                      outputColumnNames: _col0, _col1
-                      Select Vectorization:
-                          className: VectorSelectOperator
-                          native: true
-                          projectedOutputColumnNums: [0, 4]
-                      Statistics: Num rows: 80000000 Data size: 68801615852 Basic stats: COMPLETE Column stats: NONE
-                      Reduce Output Operator
-                        key expressions: _col1 (type: int)
-                        sort order: +
-                        Map-reduce partition columns: _col1 (type: int)
-                        Reduce Sink Vectorization:
-                            className: VectorReduceSinkLongOperator
-                            native: true
-                            nativeConditionsMet: hive.vectorized.execution.reducesink.new.enabled IS true, hive.execution.engine tez IN [tez, spark] IS true, No PTF TopN IS true, No DISTINCT columns IS true, BinarySortableSerDe for keys IS true, LazyBinarySerDe for values IS true
-                        Statistics: Num rows: 80000000 Data size: 68801615852 Basic stats: COMPLETE Column stats: NONE
-                        value expressions: _col0 (type: int)
-            Execution mode: vectorized
-            Map Vectorization:
-                enabled: true
-                enabledConditionsMet: hive.vectorized.use.vectorized.input.format IS true
-                inputFormatFeatureSupport: [DECIMAL_64]
-                featureSupportInUse: [DECIMAL_64]
-                inputFileFormats: org.apache.hadoop.hive.ql.io.orc.OrcInputFormat
-                allNative: true
-                usesVectorUDFAdaptor: false
-                vectorized: true
-        Map 6 
-            Map Operator Tree:
-                TableScan
-                  alias: customer_address
-                  filterExpr: ca_address_sk is not null (type: boolean)
-                  Statistics: Num rows: 40000000 Data size: 40595195284 Basic stats: COMPLETE Column stats: NONE
-                  TableScan Vectorization:
-                      native: true
-                  Filter Operator
-                    Filter Vectorization:
-                        className: VectorFilterOperator
-                        native: true
-                        predicateExpression: SelectColumnIsNotNull(col 0:int)
-                    predicate: ca_address_sk is not null (type: boolean)
-                    Statistics: Num rows: 40000000 Data size: 40595195284 Basic stats: COMPLETE Column stats: NONE
-                    Select Operator
-                      expressions: ca_address_sk (type: int), ca_state (type: string), ca_zip (type: string)
-                      outputColumnNames: _col0, _col1, _col2
-                      Select Vectorization:
-                          className: VectorSelectOperator
-                          native: true
-                          projectedOutputColumnNums: [0, 8, 9]
-                      Statistics: Num rows: 40000000 Data size: 40595195284 Basic stats: COMPLETE Column stats: NONE
-                      Reduce Output Operator
-                        key expressions: _col0 (type: int)
-                        sort order: +
-                        Map-reduce partition columns: _col0 (type: int)
-                        Reduce Sink Vectorization:
-                            className: VectorReduceSinkLongOperator
-                            native: true
-                            nativeConditionsMet: hive.vectorized.execution.reducesink.new.enabled IS true, hive.execution.engine tez IN [tez, spark] IS true, No PTF TopN IS true, No DISTINCT columns IS true, BinarySortableSerDe for keys IS true, LazyBinarySerDe for values IS true
-                        Statistics: Num rows: 40000000 Data size: 40595195284 Basic stats: COMPLETE Column stats: NONE
-                        value expressions: _col1 (type: string), _col2 (type: string)
-            Execution mode: vectorized
-            Map Vectorization:
-                enabled: true
-                enabledConditionsMet: hive.vectorized.use.vectorized.input.format IS true
-                inputFormatFeatureSupport: [DECIMAL_64]
-                featureSupportInUse: [DECIMAL_64]
-                inputFileFormats: org.apache.hadoop.hive.ql.io.orc.OrcInputFormat
-                allNative: true
-                usesVectorUDFAdaptor: false
-                vectorized: true
-        Map 7 
-            Map Operator Tree:
-                TableScan
-                  alias: catalog_sales
-                  filterExpr: (cs_bill_customer_sk is not null and cs_sold_date_sk is not null and (cs_sold_date_sk BETWEEN DynamicValue(RS_13_date_dim_d_date_sk_min) AND DynamicValue(RS_13_date_dim_d_date_sk_max) and in_bloom_filter(cs_sold_date_sk, DynamicValue(RS_13_date_dim_d_date_sk_bloom_filter)))) (type: boolean)
-                  Statistics: Num rows: 287989836 Data size: 38999608952 Basic stats: COMPLETE Column stats: NONE
-                  TableScan Vectorization:
-                      native: true
-                  Filter Operator
-                    Filter Vectorization:
-                        className: VectorFilterOperator
-                        native: true
-                        predicateExpression: FilterExprAndExpr(children: SelectColumnIsNotNull(col 3:int), SelectColumnIsNotNull(col 0:int), FilterExprAndExpr(children: FilterLongColumnBetweenDynamicValue(col 0:int, left 0, right 0), VectorInBloomFilterColDynamicValue))
-                    predicate: ((cs_sold_date_sk BETWEEN DynamicValue(RS_13_date_dim_d_date_sk_min) AND DynamicValue(RS_13_date_dim_d_date_sk_max) and in_bloom_filter(cs_sold_date_sk, DynamicValue(RS_13_date_dim_d_date_sk_bloom_filter))) and cs_bill_customer_sk is not null and cs_sold_date_sk is not null) (type: boolean)
-                    Statistics: Num rows: 287989836 Data size: 38999608952 Basic stats: COMPLETE Column stats: NONE
-                    Select Operator
-                      expressions: cs_sold_date_sk (type: int), cs_bill_customer_sk (type: int), cs_sales_price (type: decimal(7,2))
-                      outputColumnNames: _col0, _col1, _col2
-                      Select Vectorization:
-                          className: VectorSelectOperator
-                          native: true
-                          projectedOutputColumnNums: [0, 3, 21]
-                      Statistics: Num rows: 287989836 Data size: 38999608952 Basic stats: COMPLETE Column stats: NONE
-                      Reduce Output Operator
-                        key expressions: _col0 (type: int)
-                        sort order: +
-                        Map-reduce partition columns: _col0 (type: int)
-                        Reduce Sink Vectorization:
-                            className: VectorReduceSinkLongOperator
-                            native: true
-                            nativeConditionsMet: hive.vectorized.execution.reducesink.new.enabled IS true, hive.execution.engine tez IN [tez, spark] IS true, No PTF TopN IS true, No DISTINCT columns IS true, BinarySortableSerDe for keys IS true, LazyBinarySerDe for values IS true
-                        Statistics: Num rows: 287989836 Data size: 38999608952 Basic stats: COMPLETE Column stats: NONE
-                        value expressions: _col1 (type: int), _col2 (type: decimal(7,2))
-            Execution mode: vectorized
-            Map Vectorization:
-                enabled: true
-                enabledConditionsMet: hive.vectorized.use.vectorized.input.format IS true
-                inputFormatFeatureSupport: [DECIMAL_64]
-                featureSupportInUse: [DECIMAL_64]
-                inputFileFormats: org.apache.hadoop.hive.ql.io.orc.OrcInputFormat
-                allNative: true
-                usesVectorUDFAdaptor: false
-                vectorized: true
-        Map 9 
-            Map Operator Tree:
-                TableScan
-                  alias: date_dim
-                  filterExpr: ((d_qoy = 2) and (d_year = 2000) and d_date_sk is not null) (type: boolean)
-                  Statistics: Num rows: 73049 Data size: 81741831 Basic stats: COMPLETE Column stats: NONE
-                  TableScan Vectorization:
-                      native: true
-                  Filter Operator
-                    Filter Vectorization:
-                        className: VectorFilterOperator
-                        native: true
-                        predicateExpression: FilterExprAndExpr(children: FilterLongColEqualLongScalar(col 10:int, val 2), FilterLongColEqualLongScalar(col 6:int, val 2000), SelectColumnIsNotNull(col 0:int))
-                    predicate: ((d_qoy = 2) and (d_year = 2000) and d_date_sk is not null) (type: boolean)
-                    Statistics: Num rows: 18262 Data size: 20435178 Basic stats: COMPLETE Column stats: NONE
-                    Select Operator
-                      expressions: d_date_sk (type: int)
-                      outputColumnNames: _col0
-                      Select Vectorization:
-                          className: VectorSelectOperator
-                          native: true
-                          projectedOutputColumnNums: [0]
-                      Statistics: Num rows: 18262 Data size: 20435178 Basic stats: COMPLETE Column stats: NONE
-                      Reduce Output Operator
-                        key expressions: _col0 (type: int)
-                        sort order: +
-                        Map-reduce partition columns: _col0 (type: int)
-                        Reduce Sink Vectorization:
-                            className: VectorReduceSinkLongOperator
-                            native: true
-                            nativeConditionsMet: hive.vectorized.execution.reducesink.new.enabled IS true, hive.execution.engine tez IN [tez, spark] IS true, No PTF TopN IS true, No DISTINCT columns IS true, BinarySortableSerDe for keys IS true, LazyBinarySerDe for values IS true
-                        Statistics: Num rows: 18262 Data size: 20435178 Basic stats: COMPLETE Column stats: NONE
-                      Select Operator
-                        expressions: _col0 (type: int)
-                        outputColumnNames: _col0
-                        Select Vectorization:
-                            className: VectorSelectOperator
-                            native: true
-                            projectedOutputColumnNums: [0]
-                        Statistics: Num rows: 18262 Data size: 20435178 Basic stats: COMPLETE Column stats: NONE
-                        Group By Operator
-                          aggregations: min(_col0), max(_col0), bloom_filter(_col0, expectedEntries=1000000)
-                          Group By Vectorization:
-                              aggregators: VectorUDAFMinLong(col 0:int) -> int, VectorUDAFMaxLong(col 0:int) -> int, VectorUDAFBloomFilter(col 0:int) -> binary
-                              className: VectorGroupByOperator
-                              groupByMode: HASH
-                              native: false
-                              vectorProcessingMode: HASH
-                              projectedOutputColumnNums: [0, 1, 2]
-                          mode: hash
-                          outputColumnNames: _col0, _col1, _col2
-                          Statistics: Num rows: 1 Data size: 12 Basic stats: COMPLETE Column stats: NONE
-                          Reduce Output Operator
-                            sort order: 
-                            Reduce Sink Vectorization:
-                                className: VectorReduceSinkEmptyKeyOperator
-                                native: true
-                                nativeConditionsMet: hive.vectorized.execution.reducesink.new.enabled IS true, hive.execution.engine tez IN [tez, spark] IS true, No PTF TopN IS true, No DISTINCT columns IS true, BinarySortableSerDe for keys IS true, LazyBinarySerDe for values IS true
-                            Statistics: Num rows: 1 Data size: 12 Basic stats: COMPLETE Column stats: NONE
-                            value expressions: _col0 (type: int), _col1 (type: int), _col2 (type: binary)
-            Execution mode: vectorized
-            Map Vectorization:
-                enabled: true
-                enabledConditionsMet: hive.vectorized.use.vectorized.input.format IS true
-                inputFormatFeatureSupport: [DECIMAL_64]
-                featureSupportInUse: [DECIMAL_64]
-                inputFileFormats: org.apache.hadoop.hive.ql.io.orc.OrcInputFormat
-                allNative: false
-                usesVectorUDFAdaptor: false
-                vectorized: true
-        Reducer 10 
-            Execution mode: vectorized
-            Reduce Vectorization:
-                enabled: true
-                enableConditionsMet: hive.vectorized.execution.reduce.enabled IS true, hive.execution.engine tez IN [tez, spark] IS true
-                allNative: false
-                usesVectorUDFAdaptor: false
-                vectorized: true
-            Reduce Operator Tree:
-              Group By Operator
-                aggregations: min(VALUE._col0), max(VALUE._col1), bloom_filter(VALUE._col2, expectedEntries=1000000)
-                Group By Vectorization:
-                    aggregators: VectorUDAFMinLong(col 0:int) -> int, VectorUDAFMaxLong(col 1:int) -> int, VectorUDAFBloomFilterMerge(col 2:binary) -> binary
-                    className: VectorGroupByOperator
-                    groupByMode: FINAL
-                    native: false
-                    vectorProcessingMode: STREAMING
-                    projectedOutputColumnNums: [0, 1, 2]
-                mode: final
-                outputColumnNames: _col0, _col1, _col2
-                Statistics: Num rows: 1 Data size: 12 Basic stats: COMPLETE Column stats: NONE
-                Reduce Output Operator
-                  sort order: 
-                  Reduce Sink Vectorization:
-                      className: VectorReduceSinkEmptyKeyOperator
-                      native: true
-                      nativeConditionsMet: hive.vectorized.execution.reducesink.new.enabled IS true, hive.execution.engine tez IN [tez, spark] IS true, No PTF TopN IS true, No DISTINCT columns IS true, BinarySortableSerDe for keys IS true, LazyBinarySerDe for values IS true
-                  Statistics: Num rows: 1 Data size: 12 Basic stats: COMPLETE Column stats: NONE
-                  value expressions: _col0 (type: int), _col1 (type: int), _col2 (type: binary)
-        Reducer 2 
-            Reduce Operator Tree:
-              Merge Join Operator
-                condition map:
-                     Inner Join 0 to 1
-                keys:
-                  0 _col1 (type: int)
-                  1 _col0 (type: int)
-                outputColumnNames: _col0, _col3, _col4
-                Statistics: Num rows: 88000001 Data size: 75681779077 Basic stats: COMPLETE Column stats: NONE
-                Reduce Output Operator
-                  key expressions: _col0 (type: int)
-                  sort order: +
-                  Map-reduce partition columns: _col0 (type: int)
-                  Statistics: Num rows: 88000001 Data size: 75681779077 Basic stats: COMPLETE Column stats: NONE
-                  value expressions: _col3 (type: string), _col4 (type: string)
-        Reducer 3 
-            Reduce Operator Tree:
-              Merge Join Operator
-                condition map:
-                     Inner Join 0 to 1
-                keys:
-                  0 _col0 (type: int)
-                  1 _col1 (type: int)
-                outputColumnNames: _col3, _col4, _col7
-                Statistics: Num rows: 348467716 Data size: 47189528877 Basic stats: COMPLETE Column stats: NONE
-                Filter Operator
-                  predicate: ((_col3 = 'CA') or (_col3 = 'GA') or (_col3 = 'WA') or (_col7 > 500) or (substr(_col4, 1, 5)) IN ('85669', '86197', '88274', '83405', '86475', '85392', '85460', '80348', '81792')) (type: boolean)
-                  Statistics: Num rows: 348467716 Data size: 47189528877 Basic stats: COMPLETE Column stats: NONE
-                  Top N Key Operator
-                    sort order: +
-                    keys: _col4 (type: string)
-                    Statistics: Num rows: 348467716 Data size: 47189528877 Basic stats: COMPLETE Column stats: NONE
-                    top n: 100
-                    Select Operator
-                      expressions: _col4 (type: string), _col7 (type: decimal(7,2))
-                      outputColumnNames: _col4, _col7
-                      Statistics: Num rows: 348467716 Data size: 47189528877 Basic stats: COMPLETE Column stats: NONE
-                      Group By Operator
-                        aggregations: sum(_col7)
-                        keys: _col4 (type: string)
-                        mode: hash
-                        outputColumnNames: _col0, _col1
-                        Statistics: Num rows: 348467716 Data size: 47189528877 Basic stats: COMPLETE Column stats: NONE
-                        Reduce Output Operator
-                          key expressions: _col0 (type: string)
-                          sort order: +
-                          Map-reduce partition columns: _col0 (type: string)
-                          Statistics: Num rows: 348467716 Data size: 47189528877 Basic stats: COMPLETE Column stats: NONE
-                          TopN Hash Memory Usage: 0.1
-                          value expressions: _col1 (type: decimal(17,2))
-        Reducer 4 
-            Execution mode: vectorized
-            Reduce Vectorization:
-                enabled: true
-                enableConditionsMet: hive.vectorized.execution.reduce.enabled IS true, hive.execution.engine tez IN [tez, spark] IS true
-                allNative: false
-                usesVectorUDFAdaptor: false
-                vectorized: true
-            Reduce Operator Tree:
-              Group By Operator
-                aggregations: sum(VALUE._col0)
-                Group By Vectorization:
-                    aggregators: VectorUDAFSumDecimal(col 1:decimal(17,2)) -> decimal(17,2)
-                    className: VectorGroupByOperator
-                    groupByMode: MERGEPARTIAL
-                    keyExpressions: col 0:string
-                    native: false
-                    vectorProcessingMode: MERGE_PARTIAL
-                    projectedOutputColumnNums: [0]
-                keys: KEY._col0 (type: string)
-                mode: mergepartial
-                outputColumnNames: _col0, _col1
-                Statistics: Num rows: 174233858 Data size: 23594764438 Basic stats: COMPLETE Column stats: NONE
-                Reduce Output Operator
-                  key expressions: _col0 (type: string)
-                  sort order: +
-                  Reduce Sink Vectorization:
-                      className: VectorReduceSinkObjectHashOperator
-                      native: true
-                      nativeConditionsMet: hive.vectorized.execution.reducesink.new.enabled IS true, hive.execution.engine tez IN [tez, spark] IS true, No PTF TopN IS true, No DISTINCT columns IS true, BinarySortableSerDe for keys IS true, LazyBinarySerDe for values IS true
-                  Statistics: Num rows: 174233858 Data size: 23594764438 Basic stats: COMPLETE Column stats: NONE
-                  TopN Hash Memory Usage: 0.1
-                  value expressions: _col1 (type: decimal(17,2))
-        Reducer 5 
-            Execution mode: vectorized
-            Reduce Vectorization:
-                enabled: true
-                enableConditionsMet: hive.vectorized.execution.reduce.enabled IS true, hive.execution.engine tez IN [tez, spark] IS true
-                allNative: false
-                usesVectorUDFAdaptor: false
-                vectorized: true
-            Reduce Operator Tree:
-              Select Operator
-                expressions: KEY.reducesinkkey0 (type: string), VALUE._col0 (type: decimal(17,2))
-                outputColumnNames: _col0, _col1
-                Select Vectorization:
-                    className: VectorSelectOperator
-                    native: true
-                    projectedOutputColumnNums: [0, 1]
-                Statistics: Num rows: 174233858 Data size: 23594764438 Basic stats: COMPLETE Column stats: NONE
-                Limit
-                  Number of rows: 100
-                  Limit Vectorization:
-                      className: VectorLimitOperator
-                      native: true
-                  Statistics: Num rows: 100 Data size: 13500 Basic stats: COMPLETE Column stats: NONE
-                  File Output Operator
-                    compressed: false
-                    File Sink Vectorization:
-                        className: VectorFileSinkOperator
-                        native: false
-                    Statistics: Num rows: 100 Data size: 13500 Basic stats: COMPLETE Column stats: NONE
-                    table:
-                        input format: org.apache.hadoop.mapred.SequenceFileInputFormat
-                        output format: org.apache.hadoop.hive.ql.io.HiveSequenceFileOutputFormat
-                        serde: org.apache.hadoop.hive.serde2.lazy.LazySimpleSerDe
-        Reducer 8 
-            Reduce Operator Tree:
-              Merge Join Operator
-                condition map:
-                     Inner Join 0 to 1
-                keys:
-                  0 _col0 (type: int)
-                  1 _col0 (type: int)
-                outputColumnNames: _col1, _col2
-                Statistics: Num rows: 316788826 Data size: 42899570777 Basic stats: COMPLETE Column stats: NONE
-                Reduce Output Operator
-                  key expressions: _col1 (type: int)
-                  sort order: +
-                  Map-reduce partition columns: _col1 (type: int)
-                  Statistics: Num rows: 316788826 Data size: 42899570777 Basic stats: COMPLETE Column stats: NONE
-                  value expressions: _col2 (type: decimal(7,2))
-
-  Stage: Stage-0
-    Fetch Operator
-      limit: 100
-      Processor Tree:
-        ListSink
-=======
 Stage-0
   Fetch Operator
     limit:100
@@ -514,4 +131,3 @@
                                                 Select Operator [SEL_87] (rows=18262 width=1119)
                                                   Output:["_col0"]
                                                    Please refer to the previous Select Operator [SEL_85]
->>>>>>> 66f97da9
