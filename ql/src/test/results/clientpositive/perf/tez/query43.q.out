--- conflicted
+++ resolved
@@ -42,95 +42,6 @@
   Stage-1 is a root stage
   Stage-0 depends on stages: Stage-1
 
-<<<<<<< HEAD
-Stage-0
-  Fetch Operator
-    limit:100
-    Stage-1
-      Reducer 5 vectorized
-      File Output Operator [FS_86]
-        Limit [LIM_85] (rows=100 width=88)
-          Number of rows:100
-          Select Operator [SEL_84] (rows=348477374 width=88)
-            Output:["_col0","_col1","_col2","_col3","_col4","_col5","_col6","_col7","_col8"]
-          <-Reducer 4 [SIMPLE_EDGE] vectorized
-            SHUFFLE [RS_83]
-              Group By Operator [GBY_82] (rows=348477374 width=88)
-                Output:["_col0","_col1","_col2","_col3","_col4","_col5","_col6","_col7","_col8"],aggregations:["sum(VALUE._col0)","sum(VALUE._col1)","sum(VALUE._col2)","sum(VALUE._col3)","sum(VALUE._col4)","sum(VALUE._col5)","sum(VALUE._col6)"],keys:KEY._col0, KEY._col1
-              <-Reducer 3 [SIMPLE_EDGE]
-                SHUFFLE [RS_18]
-                  PartitionCols:_col0, _col1
-                  Group By Operator [GBY_17] (rows=696954748 width=88)
-                    Output:["_col0","_col1","_col2","_col3","_col4","_col5","_col6","_col7","_col8"],aggregations:["sum(_col2)","sum(_col3)","sum(_col4)","sum(_col5)","sum(_col6)","sum(_col7)","sum(_col8)"],keys:_col0, _col1
-                    Select Operator [SEL_15] (rows=696954748 width=88)
-                      Output:["_col0","_col1","_col2","_col3","_col4","_col5","_col6","_col7","_col8"]
-                      Top N Key Operator [TNK_33] (rows=696954748 width=88)
-                        keys:_col8, _col7,sort order:++,top n:100
-                        Merge Join Operator [MERGEJOIN_55] (rows=696954748 width=88)
-                          Conds:RS_12._col1=RS_73._col0(Inner),Output:["_col2","_col5","_col7","_col8"]
-                        <-Map 8 [SIMPLE_EDGE] vectorized
-                          PARTITION_ONLY_SHUFFLE [RS_73]
-                            PartitionCols:_col0
-                            Select Operator [SEL_71] (rows=852 width=1910)
-                              Output:["_col0","_col1","_col2"]
-                              Top N Key Operator [TNK_70]
-                                keys:s_store_name, s_store_id,sort order:++,top n:100
-                                Filter Operator [FIL_69] (rows=852 width=1910)
-                                  predicate:((s_gmt_offset = -6) and s_store_sk is not null)
-                                  TableScan [TS_6] (rows=1704 width=1910)
-                                    default@store,store,Tbl:COMPLETE,Col:NONE,Output:["s_store_sk","s_store_id","s_store_name","s_gmt_offset"]
-                        <-Reducer 2 [SIMPLE_EDGE]
-                          SHUFFLE [RS_12]
-                            PartitionCols:_col1
-                            Top N Key Operator [TNK_56]
-                              keys:_col2,sort order:+,top n:100
-                              Merge Join Operator [MERGEJOIN_54] (rows=633595212 width=88)
-                                Conds:RS_81._col0=RS_64._col0(Inner),Output:["_col1","_col2","_col5"]
-                              <-Map 6 [SIMPLE_EDGE] vectorized
-                                PARTITION_ONLY_SHUFFLE [RS_64]
-                                  PartitionCols:_col0
-                                  Select Operator [SEL_62] (rows=36524 width=1119)
-                                    Output:["_col0","_col2"]
-                                    Top N Key Operator [TNK_61]
-                                      keys:d_day_name,sort order:+,top n:100
-                                      Filter Operator [FIL_60] (rows=36524 width=1119)
-                                        predicate:((d_year = 1998) and d_date_sk is not null)
-                                        TableScan [TS_3] (rows=73049 width=1119)
-                                          default@date_dim,date_dim,Tbl:COMPLETE,Col:NONE,Output:["d_date_sk","d_year","d_day_name"]
-                              <-Map 1 [SIMPLE_EDGE] vectorized
-                                SHUFFLE [RS_81]
-                                  PartitionCols:_col0
-                                  Select Operator [SEL_80] (rows=575995635 width=88)
-                                    Output:["_col0","_col1","_col2"]
-                                    Top N Key Operator [TNK_79]
-                                      keys:ss_sales_price,sort order:+,top n:100
-                                      Filter Operator [FIL_78] (rows=575995635 width=88)
-                                        predicate:((ss_sold_date_sk BETWEEN DynamicValue(RS_10_date_dim_d_date_sk_min) AND DynamicValue(RS_10_date_dim_d_date_sk_max) and in_bloom_filter(ss_sold_date_sk, DynamicValue(RS_10_date_dim_d_date_sk_bloom_filter))) and (ss_store_sk BETWEEN DynamicValue(RS_13_store_s_store_sk_min) AND DynamicValue(RS_13_store_s_store_sk_max) and in_bloom_filter(ss_store_sk, DynamicValue(RS_13_store_s_store_sk_bloom_filter))) and ss_sold_date_sk is not null and ss_store_sk is not null)
-                                        TableScan [TS_0] (rows=575995635 width=88)
-                                          default@store_sales,store_sales,Tbl:COMPLETE,Col:NONE,Output:["ss_sold_date_sk","ss_store_sk","ss_sales_price"]
-                                        <-Reducer 7 [BROADCAST_EDGE] vectorized
-                                          BROADCAST [RS_68]
-                                            Group By Operator [GBY_67] (rows=1 width=12)
-                                              Output:["_col0","_col1","_col2"],aggregations:["min(VALUE._col0)","max(VALUE._col1)","bloom_filter(VALUE._col2, expectedEntries=1000000)"]
-                                            <-Map 6 [CUSTOM_SIMPLE_EDGE] vectorized
-                                              PARTITION_ONLY_SHUFFLE [RS_66]
-                                                Group By Operator [GBY_65] (rows=1 width=12)
-                                                  Output:["_col0","_col1","_col2"],aggregations:["min(_col0)","max(_col0)","bloom_filter(_col0, expectedEntries=1000000)"]
-                                                  Select Operator [SEL_63] (rows=36524 width=1119)
-                                                    Output:["_col0"]
-                                                     Please refer to the previous Select Operator [SEL_62]
-                                        <-Reducer 9 [BROADCAST_EDGE] vectorized
-                                          BROADCAST [RS_77]
-                                            Group By Operator [GBY_76] (rows=1 width=12)
-                                              Output:["_col0","_col1","_col2"],aggregations:["min(VALUE._col0)","max(VALUE._col1)","bloom_filter(VALUE._col2, expectedEntries=1000000)"]
-                                            <-Map 8 [CUSTOM_SIMPLE_EDGE] vectorized
-                                              PARTITION_ONLY_SHUFFLE [RS_75]
-                                                Group By Operator [GBY_74] (rows=1 width=12)
-                                                  Output:["_col0","_col1","_col2"],aggregations:["min(_col0)","max(_col0)","bloom_filter(_col0, expectedEntries=1000000)"]
-                                                  Select Operator [SEL_72] (rows=852 width=1910)
-                                                    Output:["_col0"]
-                                                     Please refer to the previous Select Operator [SEL_71]
-=======
 STAGE PLANS:
   Stage: Stage-1
     Tez
@@ -501,4 +412,3 @@
       limit: 100
       Processor Tree:
         ListSink
->>>>>>> 681051f1
