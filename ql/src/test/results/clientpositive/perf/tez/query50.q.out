PREHOOK: query: explain vectorization expression
select  
   s_store_name
  ,s_company_id
  ,s_street_number
  ,s_street_name
  ,s_street_type
  ,s_suite_number
  ,s_city
  ,s_county
  ,s_state
  ,s_zip
  ,sum(case when (sr_returned_date_sk - ss_sold_date_sk <= 30 ) then 1 else 0 end)  as `30 days` 
  ,sum(case when (sr_returned_date_sk - ss_sold_date_sk > 30) and 
                 (sr_returned_date_sk - ss_sold_date_sk <= 60) then 1 else 0 end )  as `31-60 days` 
  ,sum(case when (sr_returned_date_sk - ss_sold_date_sk > 60) and 
                 (sr_returned_date_sk - ss_sold_date_sk <= 90) then 1 else 0 end)  as `61-90 days` 
  ,sum(case when (sr_returned_date_sk - ss_sold_date_sk > 90) and
                 (sr_returned_date_sk - ss_sold_date_sk <= 120) then 1 else 0 end)  as `91-120 days` 
  ,sum(case when (sr_returned_date_sk - ss_sold_date_sk  > 120) then 1 else 0 end)  as `>120 days` 
from
   store_sales
  ,store_returns
  ,store
  ,date_dim d1
  ,date_dim d2
where
    d2.d_year = 2000
and d2.d_moy  = 9
and ss_ticket_number = sr_ticket_number
and ss_item_sk = sr_item_sk
and ss_sold_date_sk   = d1.d_date_sk
and sr_returned_date_sk   = d2.d_date_sk
and ss_customer_sk = sr_customer_sk
and ss_store_sk = s_store_sk
group by
   s_store_name
  ,s_company_id
  ,s_street_number
  ,s_street_name
  ,s_street_type
  ,s_suite_number
  ,s_city
  ,s_county
  ,s_state
  ,s_zip
order by s_store_name
        ,s_company_id
        ,s_street_number
        ,s_street_name
        ,s_street_type
        ,s_suite_number
        ,s_city
        ,s_county
        ,s_state
        ,s_zip
limit 100
PREHOOK: type: QUERY
POSTHOOK: query: explain vectorization expression
select  
   s_store_name
  ,s_company_id
  ,s_street_number
  ,s_street_name
  ,s_street_type
  ,s_suite_number
  ,s_city
  ,s_county
  ,s_state
  ,s_zip
  ,sum(case when (sr_returned_date_sk - ss_sold_date_sk <= 30 ) then 1 else 0 end)  as `30 days` 
  ,sum(case when (sr_returned_date_sk - ss_sold_date_sk > 30) and 
                 (sr_returned_date_sk - ss_sold_date_sk <= 60) then 1 else 0 end )  as `31-60 days` 
  ,sum(case when (sr_returned_date_sk - ss_sold_date_sk > 60) and 
                 (sr_returned_date_sk - ss_sold_date_sk <= 90) then 1 else 0 end)  as `61-90 days` 
  ,sum(case when (sr_returned_date_sk - ss_sold_date_sk > 90) and
                 (sr_returned_date_sk - ss_sold_date_sk <= 120) then 1 else 0 end)  as `91-120 days` 
  ,sum(case when (sr_returned_date_sk - ss_sold_date_sk  > 120) then 1 else 0 end)  as `>120 days` 
from
   store_sales
  ,store_returns
  ,store
  ,date_dim d1
  ,date_dim d2
where
    d2.d_year = 2000
and d2.d_moy  = 9
and ss_ticket_number = sr_ticket_number
and ss_item_sk = sr_item_sk
and ss_sold_date_sk   = d1.d_date_sk
and sr_returned_date_sk   = d2.d_date_sk
and ss_customer_sk = sr_customer_sk
and ss_store_sk = s_store_sk
group by
   s_store_name
  ,s_company_id
  ,s_street_number
  ,s_street_name
  ,s_street_type
  ,s_suite_number
  ,s_city
  ,s_county
  ,s_state
  ,s_zip
order by s_store_name
        ,s_company_id
        ,s_street_number
        ,s_street_name
        ,s_street_type
        ,s_suite_number
        ,s_city
        ,s_county
        ,s_state
        ,s_zip
limit 100
POSTHOOK: type: QUERY
PLAN VECTORIZATION:
  enabled: true
  enabledConditionsMet: [hive.vectorized.execution.enabled IS true]

<<<<<<< HEAD
Vertex dependency in root stage
Map 12 <- Reducer 14 (BROADCAST_EDGE), Reducer 16 (BROADCAST_EDGE), Reducer 3 (BROADCAST_EDGE), Reducer 4 (BROADCAST_EDGE), Reducer 5 (BROADCAST_EDGE)
Reducer 10 <- Reducer 9 (SIMPLE_EDGE)
Reducer 14 <- Map 13 (CUSTOM_SIMPLE_EDGE)
Reducer 16 <- Map 15 (CUSTOM_SIMPLE_EDGE)
Reducer 2 <- Map 1 (SIMPLE_EDGE), Map 11 (SIMPLE_EDGE)
Reducer 3 <- Reducer 2 (CUSTOM_SIMPLE_EDGE)
Reducer 4 <- Reducer 2 (CUSTOM_SIMPLE_EDGE)
Reducer 5 <- Reducer 2 (CUSTOM_SIMPLE_EDGE)
Reducer 6 <- Map 12 (SIMPLE_EDGE), Reducer 2 (SIMPLE_EDGE)
Reducer 7 <- Map 13 (SIMPLE_EDGE), Reducer 6 (SIMPLE_EDGE)
Reducer 8 <- Map 15 (SIMPLE_EDGE), Reducer 7 (SIMPLE_EDGE)
Reducer 9 <- Reducer 8 (SIMPLE_EDGE)

Stage-0
  Fetch Operator
    limit:100
    Stage-1
      Reducer 10 vectorized
      File Output Operator [FS_169]
        Limit [LIM_168] (rows=100 width=88)
          Number of rows:100
          Select Operator [SEL_167] (rows=383325119 width=88)
            Output:["_col0","_col1","_col2","_col3","_col4","_col5","_col6","_col7","_col8","_col9","_col10","_col11","_col12","_col13","_col14"]
          <-Reducer 9 [SIMPLE_EDGE] vectorized
            SHUFFLE [RS_166]
              Group By Operator [GBY_165] (rows=383325119 width=88)
                Output:["_col0","_col1","_col2","_col3","_col4","_col5","_col6","_col7","_col8","_col9","_col10","_col11","_col12","_col13","_col14"],aggregations:["sum(VALUE._col0)","sum(VALUE._col1)","sum(VALUE._col2)","sum(VALUE._col3)","sum(VALUE._col4)"],keys:KEY._col0, KEY._col1, KEY._col2, KEY._col3, KEY._col4, KEY._col5, KEY._col6, KEY._col7, KEY._col8, KEY._col9
              <-Reducer 8 [SIMPLE_EDGE]
                SHUFFLE [RS_30]
                  PartitionCols:_col0, _col1, _col2, _col3, _col4, _col5, _col6, _col7, _col8, _col9
                  Group By Operator [GBY_29] (rows=766650239 width=88)
                    Output:["_col0","_col1","_col2","_col3","_col4","_col5","_col6","_col7","_col8","_col9","_col10","_col11","_col12","_col13","_col14"],aggregations:["sum(_col10)","sum(_col11)","sum(_col12)","sum(_col13)","sum(_col14)"],keys:_col0, _col1, _col2, _col3, _col4, _col5, _col6, _col7, _col8, _col9
                    Select Operator [SEL_27] (rows=766650239 width=88)
                      Output:["_col0","_col1","_col2","_col3","_col4","_col5","_col6","_col7","_col8","_col9","_col10","_col11","_col12","_col13","_col14"]
                      Top N Key Operator [TNK_56] (rows=766650239 width=88)
                        keys:_col14, _col15, _col16, _col17, _col18, _col19, _col20, _col21, _col22, _col23,sort order:++++++++++,top n:100
                        Merge Join Operator [MERGEJOIN_120] (rows=766650239 width=88)
                          Conds:RS_24._col10=RS_156._col0(Inner),Output:["_col0","_col7","_col14","_col15","_col16","_col17","_col18","_col19","_col20","_col21","_col22","_col23"]
                        <-Map 15 [SIMPLE_EDGE] vectorized
                          SHUFFLE [RS_156]
                            PartitionCols:_col0
                            Select Operator [SEL_154] (rows=1704 width=1910)
                              Output:["_col0","_col1","_col2","_col3","_col4","_col5","_col6","_col7","_col8","_col9","_col10"]
                              Top N Key Operator [TNK_153]
                                keys:s_store_name, s_company_id, s_street_number, s_street_name, s_street_type, s_suite_number, s_city, s_county, s_state, s_zip,sort order:++++++++++,top n:100
                                Filter Operator [FIL_152] (rows=1704 width=1910)
                                  predicate:s_store_sk is not null
                                  TableScan [TS_12] (rows=1704 width=1910)
                                    default@store,store,Tbl:COMPLETE,Col:NONE,Output:["s_store_sk","s_store_name","s_company_id","s_street_number","s_street_name","s_street_type","s_suite_number","s_city","s_county","s_state","s_zip"]
                        <-Reducer 7 [SIMPLE_EDGE]
                          SHUFFLE [RS_24]
                            PartitionCols:_col10
                            Top N Key Operator [TNK_121]
                              keys:_col0, _col7,sort order:++,top n:100
                              Merge Join Operator [MERGEJOIN_119] (rows=696954748 width=88)
                                Conds:RS_21._col7=RS_147._col0(Inner),Output:["_col0","_col7","_col10"]
                              <-Map 13 [SIMPLE_EDGE] vectorized
                                SHUFFLE [RS_147]
                                  PartitionCols:_col0
                                  Select Operator [SEL_145] (rows=73049 width=1119)
                                    Output:["_col0"]
                                    Top N Key Operator [TNK_144]
                                      keys:d_date_sk,sort order:+,top n:100
                                      Filter Operator [FIL_143] (rows=73049 width=1119)
                                        predicate:d_date_sk is not null
                                        TableScan [TS_9] (rows=73049 width=1119)
                                          default@date_dim,d1,Tbl:COMPLETE,Col:NONE,Output:["d_date_sk"]
                              <-Reducer 6 [SIMPLE_EDGE]
                                SHUFFLE [RS_21]
                                  PartitionCols:_col7
                                  Top N Key Operator [TNK_122]
                                    keys:_col0, _col7,sort order:++,top n:100
                                    Merge Join Operator [MERGEJOIN_118] (rows=633595212 width=88)
                                      Conds:RS_18._col1, _col2, _col3=RS_164._col1, _col2, _col4(Inner),Output:["_col0","_col7","_col10"]
                                    <-Reducer 2 [SIMPLE_EDGE]
                                      SHUFFLE [RS_18]
                                        PartitionCols:_col1, _col2, _col3
                                        Top N Key Operator [TNK_123]
                                          keys:_col0, _col0,sort order:++,top n:100
                                          Merge Join Operator [MERGEJOIN_117] (rows=63350266 width=77)
                                            Conds:RS_132._col0=RS_136._col0(Inner),Output:["_col0","_col1","_col2","_col3"]
                                          <-Map 1 [SIMPLE_EDGE] vectorized
                                            SHUFFLE [RS_132]
                                              PartitionCols:_col0
                                              Select Operator [SEL_131] (rows=57591150 width=77)
                                                Output:["_col0","_col1","_col2","_col3"]
                                                Top N Key Operator [TNK_130]
                                                  keys:sr_returned_date_sk, sr_returned_date_sk,sort order:++,top n:100
                                                  Filter Operator [FIL_129] (rows=57591150 width=77)
                                                    predicate:(sr_customer_sk is not null and sr_item_sk is not null and sr_returned_date_sk is not null and sr_ticket_number is not null)
                                                    TableScan [TS_0] (rows=57591150 width=77)
                                                      default@store_returns,store_returns,Tbl:COMPLETE,Col:NONE,Output:["sr_returned_date_sk","sr_item_sk","sr_customer_sk","sr_ticket_number"]
                                          <-Map 11 [SIMPLE_EDGE] vectorized
                                            SHUFFLE [RS_136]
                                              PartitionCols:_col0
                                              Select Operator [SEL_135] (rows=18262 width=1119)
                                                Output:["_col0"]
                                                Top N Key Operator [TNK_134]
                                                  keys:d_date_sk, d_date_sk,sort order:++,top n:100
                                                  Filter Operator [FIL_133] (rows=18262 width=1119)
                                                    predicate:((d_moy = 9) and (d_year = 2000) and d_date_sk is not null)
                                                    TableScan [TS_3] (rows=73049 width=1119)
                                                      default@date_dim,d2,Tbl:COMPLETE,Col:NONE,Output:["d_date_sk","d_year","d_moy"]
                                    <-Map 12 [SIMPLE_EDGE] vectorized
                                      SHUFFLE [RS_164]
                                        PartitionCols:_col1, _col2, _col4
                                        Select Operator [SEL_163] (rows=575995635 width=88)
                                          Output:["_col0","_col1","_col2","_col3","_col4"]
                                          Top N Key Operator [TNK_162]
                                            keys:ss_sold_date_sk, ss_sold_date_sk,sort order:++,top n:100
                                            Filter Operator [FIL_161] (rows=575995635 width=88)
                                              predicate:((ss_customer_sk BETWEEN DynamicValue(RS_18_store_returns_sr_customer_sk_min) AND DynamicValue(RS_18_store_returns_sr_customer_sk_max) and in_bloom_filter(ss_customer_sk, DynamicValue(RS_18_store_returns_sr_customer_sk_bloom_filter))) and (ss_item_sk BETWEEN DynamicValue(RS_18_store_returns_sr_item_sk_min) AND DynamicValue(RS_18_store_returns_sr_item_sk_max) and in_bloom_filter(ss_item_sk, DynamicValue(RS_18_store_returns_sr_item_sk_bloom_filter))) and (ss_sold_date_sk BETWEEN DynamicValue(RS_22_d1_d_date_sk_min) AND DynamicValue(RS_22_d1_d_date_sk_max) and in_bloom_filter(ss_sold_date_sk, DynamicValue(RS_22_d1_d_date_sk_bloom_filter))) and (ss_store_sk BETWEEN DynamicValue(RS_25_store_s_store_sk_min) AND DynamicValue(RS_25_store_s_store_sk_max) and in_bloom_filter(ss_store_sk, DynamicValue(RS_25_store_s_store_sk_bloom_filter))) and (ss_ticket_number BETWEEN DynamicValue(RS_18_store_returns_sr_ticket_number_min) AND DynamicValue(RS_18_store_returns_sr_ticket_number_max) and in_bloom_filter(ss_ticket_number, DynamicValue(RS_18_store_returns_sr_ticket_number_bloom_filter))) and ss_customer_sk is not null and ss_item_sk is not null and ss_sold_date_sk is not null and ss_store_sk is not null and ss_ticket_number is not null)
                                              TableScan [TS_6] (rows=575995635 width=88)
                                                default@store_sales,store_sales,Tbl:COMPLETE,Col:NONE,Output:["ss_sold_date_sk","ss_item_sk","ss_customer_sk","ss_store_sk","ss_ticket_number"]
                                              <-Reducer 14 [BROADCAST_EDGE] vectorized
                                                BROADCAST [RS_151]
                                                  Group By Operator [GBY_150] (rows=1 width=12)
                                                    Output:["_col0","_col1","_col2"],aggregations:["min(VALUE._col0)","max(VALUE._col1)","bloom_filter(VALUE._col2, expectedEntries=1000000)"]
                                                  <-Map 13 [CUSTOM_SIMPLE_EDGE] vectorized
                                                    SHUFFLE [RS_149]
                                                      Group By Operator [GBY_148] (rows=1 width=12)
                                                        Output:["_col0","_col1","_col2"],aggregations:["min(_col0)","max(_col0)","bloom_filter(_col0, expectedEntries=1000000)"]
                                                        Select Operator [SEL_146] (rows=73049 width=1119)
                                                          Output:["_col0"]
                                                           Please refer to the previous Select Operator [SEL_145]
                                              <-Reducer 16 [BROADCAST_EDGE] vectorized
                                                BROADCAST [RS_160]
                                                  Group By Operator [GBY_159] (rows=1 width=12)
                                                    Output:["_col0","_col1","_col2"],aggregations:["min(VALUE._col0)","max(VALUE._col1)","bloom_filter(VALUE._col2, expectedEntries=1000000)"]
                                                  <-Map 15 [CUSTOM_SIMPLE_EDGE] vectorized
                                                    SHUFFLE [RS_158]
                                                      Group By Operator [GBY_157] (rows=1 width=12)
                                                        Output:["_col0","_col1","_col2"],aggregations:["min(_col0)","max(_col0)","bloom_filter(_col0, expectedEntries=1000000)"]
                                                        Select Operator [SEL_155] (rows=1704 width=1910)
                                                          Output:["_col0"]
                                                           Please refer to the previous Select Operator [SEL_154]
                                              <-Reducer 3 [BROADCAST_EDGE] vectorized
                                                BROADCAST [RS_138]
                                                  Group By Operator [GBY_137] (rows=1 width=12)
                                                    Output:["_col0","_col1","_col2"],aggregations:["min(VALUE._col0)","max(VALUE._col1)","bloom_filter(VALUE._col2, expectedEntries=63350264)"]
                                                  <-Reducer 2 [CUSTOM_SIMPLE_EDGE]
                                                    SHUFFLE [RS_84]
                                                      Group By Operator [GBY_83] (rows=1 width=12)
                                                        Output:["_col0","_col1","_col2"],aggregations:["min(_col0)","max(_col0)","bloom_filter(_col0, expectedEntries=63350264)"]
                                                        Select Operator [SEL_82] (rows=63350266 width=77)
                                                          Output:["_col0"]
                                                           Please refer to the previous Merge Join Operator [MERGEJOIN_117]
                                              <-Reducer 4 [BROADCAST_EDGE] vectorized
                                                BROADCAST [RS_140]
                                                  Group By Operator [GBY_139] (rows=1 width=12)
                                                    Output:["_col0","_col1","_col2"],aggregations:["min(VALUE._col0)","max(VALUE._col1)","bloom_filter(VALUE._col2, expectedEntries=63350264)"]
                                                  <-Reducer 2 [CUSTOM_SIMPLE_EDGE]
                                                    SHUFFLE [RS_89]
                                                      Group By Operator [GBY_88] (rows=1 width=12)
                                                        Output:["_col0","_col1","_col2"],aggregations:["min(_col0)","max(_col0)","bloom_filter(_col0, expectedEntries=63350264)"]
                                                        Select Operator [SEL_87] (rows=63350266 width=77)
                                                          Output:["_col0"]
                                                           Please refer to the previous Merge Join Operator [MERGEJOIN_117]
                                              <-Reducer 5 [BROADCAST_EDGE] vectorized
                                                BROADCAST [RS_142]
                                                  Group By Operator [GBY_141] (rows=1 width=12)
                                                    Output:["_col0","_col1","_col2"],aggregations:["min(VALUE._col0)","max(VALUE._col1)","bloom_filter(VALUE._col2, expectedEntries=63350264)"]
                                                  <-Reducer 2 [CUSTOM_SIMPLE_EDGE]
                                                    SHUFFLE [RS_94]
                                                      Group By Operator [GBY_93] (rows=1 width=12)
                                                        Output:["_col0","_col1","_col2"],aggregations:["min(_col0)","max(_col0)","bloom_filter(_col0, expectedEntries=63350264)"]
                                                        Select Operator [SEL_92] (rows=63350266 width=77)
                                                          Output:["_col0"]
                                                           Please refer to the previous Merge Join Operator [MERGEJOIN_117]
=======
STAGE DEPENDENCIES:
  Stage-1 is a root stage
  Stage-0 depends on stages: Stage-1

STAGE PLANS:
  Stage: Stage-1
    Tez
#### A masked pattern was here ####
      Edges:
        Map 10 <- Reducer 12 (BROADCAST_EDGE), Reducer 14 (BROADCAST_EDGE), Reducer 6 (BROADCAST_EDGE), Reducer 7 (BROADCAST_EDGE), Reducer 8 (BROADCAST_EDGE)
        Reducer 12 <- Map 11 (CUSTOM_SIMPLE_EDGE)
        Reducer 14 <- Map 13 (CUSTOM_SIMPLE_EDGE)
        Reducer 2 <- Map 1 (SIMPLE_EDGE), Map 9 (SIMPLE_EDGE)
        Reducer 3 <- Map 10 (SIMPLE_EDGE), Map 11 (CUSTOM_SIMPLE_EDGE), Map 13 (CUSTOM_SIMPLE_EDGE), Reducer 2 (SIMPLE_EDGE)
        Reducer 4 <- Reducer 3 (SIMPLE_EDGE)
        Reducer 5 <- Reducer 4 (SIMPLE_EDGE)
        Reducer 6 <- Reducer 2 (CUSTOM_SIMPLE_EDGE)
        Reducer 7 <- Reducer 2 (CUSTOM_SIMPLE_EDGE)
        Reducer 8 <- Reducer 2 (CUSTOM_SIMPLE_EDGE)
#### A masked pattern was here ####
      Vertices:
        Map 1 
            Map Operator Tree:
                TableScan
                  alias: store_returns
                  filterExpr: (sr_ticket_number is not null and sr_item_sk is not null and sr_customer_sk is not null and sr_returned_date_sk is not null) (type: boolean)
                  Statistics: Num rows: 57591150 Data size: 4462194832 Basic stats: COMPLETE Column stats: NONE
                  TableScan Vectorization:
                      native: true
                  Filter Operator
                    Filter Vectorization:
                        className: VectorFilterOperator
                        native: true
                        predicateExpression: FilterExprAndExpr(children: SelectColumnIsNotNull(col 9:int), SelectColumnIsNotNull(col 2:int), SelectColumnIsNotNull(col 3:int), SelectColumnIsNotNull(col 0:int))
                    predicate: (sr_customer_sk is not null and sr_item_sk is not null and sr_returned_date_sk is not null and sr_ticket_number is not null) (type: boolean)
                    Statistics: Num rows: 57591150 Data size: 4462194832 Basic stats: COMPLETE Column stats: NONE
                    Select Operator
                      expressions: sr_returned_date_sk (type: int), sr_item_sk (type: int), sr_customer_sk (type: int), sr_ticket_number (type: int)
                      outputColumnNames: _col0, _col1, _col2, _col3
                      Select Vectorization:
                          className: VectorSelectOperator
                          native: true
                          projectedOutputColumnNums: [0, 2, 3, 9]
                      Statistics: Num rows: 57591150 Data size: 4462194832 Basic stats: COMPLETE Column stats: NONE
                      Reduce Output Operator
                        key expressions: _col0 (type: int)
                        sort order: +
                        Map-reduce partition columns: _col0 (type: int)
                        Reduce Sink Vectorization:
                            className: VectorReduceSinkLongOperator
                            native: true
                            nativeConditionsMet: hive.vectorized.execution.reducesink.new.enabled IS true, hive.execution.engine tez IN [tez, spark] IS true, No PTF TopN IS true, No DISTINCT columns IS true, BinarySortableSerDe for keys IS true, LazyBinarySerDe for values IS true
                        Statistics: Num rows: 57591150 Data size: 4462194832 Basic stats: COMPLETE Column stats: NONE
                        value expressions: _col1 (type: int), _col2 (type: int), _col3 (type: int)
            Execution mode: vectorized
            Map Vectorization:
                enabled: true
                enabledConditionsMet: hive.vectorized.use.vectorized.input.format IS true
                inputFormatFeatureSupport: [DECIMAL_64]
                featureSupportInUse: [DECIMAL_64]
                inputFileFormats: org.apache.hadoop.hive.ql.io.orc.OrcInputFormat
                allNative: true
                usesVectorUDFAdaptor: false
                vectorized: true
        Map 10 
            Map Operator Tree:
                TableScan
                  alias: store_sales
                  filterExpr: (ss_ticket_number is not null and ss_item_sk is not null and ss_customer_sk is not null and ss_store_sk is not null and ss_sold_date_sk is not null and (ss_item_sk BETWEEN DynamicValue(RS_18_store_returns_sr_item_sk_min) AND DynamicValue(RS_18_store_returns_sr_item_sk_max) and in_bloom_filter(ss_item_sk, DynamicValue(RS_18_store_returns_sr_item_sk_bloom_filter))) and (ss_customer_sk BETWEEN DynamicValue(RS_18_store_returns_sr_customer_sk_min) AND DynamicValue(RS_18_store_returns_sr_customer_sk_max) and in_bloom_filter(ss_customer_sk, DynamicValue(RS_18_store_returns_sr_customer_sk_bloom_filter))) and (ss_ticket_number BETWEEN DynamicValue(RS_18_store_returns_sr_ticket_number_min) AND DynamicValue(RS_18_store_returns_sr_ticket_number_max) and in_bloom_filter(ss_ticket_number, DynamicValue(RS_18_store_returns_sr_ticket_number_bloom_filter))) and (ss_sold_date_sk BETWEEN DynamicValue(RS_22_d1_d_date_sk_min) AND DynamicValue(RS_22_d1_d_date_sk_max) and in_bloom_filter(ss_sold_date_sk, DynamicValue(RS_22_d1_d_date_sk_bloom_filter))) and (ss_store_sk BETWEEN DynamicValue(RS_25_store_s_store_sk_min) AND DynamicValue(RS_25_store_s_store_sk_max) and in_bloom_filter(ss_store_sk, DynamicValue(RS_25_store_s_store_sk_bloom_filter)))) (type: boolean)
                  Statistics: Num rows: 575995635 Data size: 50814502088 Basic stats: COMPLETE Column stats: NONE
                  TableScan Vectorization:
                      native: true
                  Filter Operator
                    Filter Vectorization:
                        className: VectorFilterOperator
                        native: true
                        predicateExpression: FilterExprAndExpr(children: SelectColumnIsNotNull(col 9:int), SelectColumnIsNotNull(col 2:int), SelectColumnIsNotNull(col 3:int), SelectColumnIsNotNull(col 7:int), SelectColumnIsNotNull(col 0:int), FilterExprAndExpr(children: FilterLongColumnBetweenDynamicValue(col 2:int, left 0, right 0), VectorInBloomFilterColDynamicValue), FilterExprAndExpr(children: FilterLongColumnBetweenDynamicValue(col 3:int, left 0, right 0), VectorInBloomFilterColDynamicValue), FilterExprAndExpr(children: FilterLongColumnBetweenDynamicValue(col 9:int, left 0, right 0), VectorInBloomFilterColDynamicValue), FilterExprAndExpr(children: FilterLongColumnBetweenDynamicValue(col 0:int, left 0, right 0), VectorInBloomFilterColDynamicValue), FilterExprAndExpr(children: FilterLongColumnBetweenDynamicValue(col 7:int, left 0, right 0), VectorInBloomFilterColDynamicValue))
                    predicate: ((ss_customer_sk BETWEEN DynamicValue(RS_18_store_returns_sr_customer_sk_min) AND DynamicValue(RS_18_store_returns_sr_customer_sk_max) and in_bloom_filter(ss_customer_sk, DynamicValue(RS_18_store_returns_sr_customer_sk_bloom_filter))) and (ss_item_sk BETWEEN DynamicValue(RS_18_store_returns_sr_item_sk_min) AND DynamicValue(RS_18_store_returns_sr_item_sk_max) and in_bloom_filter(ss_item_sk, DynamicValue(RS_18_store_returns_sr_item_sk_bloom_filter))) and (ss_sold_date_sk BETWEEN DynamicValue(RS_22_d1_d_date_sk_min) AND DynamicValue(RS_22_d1_d_date_sk_max) and in_bloom_filter(ss_sold_date_sk, DynamicValue(RS_22_d1_d_date_sk_bloom_filter))) and (ss_store_sk BETWEEN DynamicValue(RS_25_store_s_store_sk_min) AND DynamicValue(RS_25_store_s_store_sk_max) and in_bloom_filter(ss_store_sk, DynamicValue(RS_25_store_s_store_sk_bloom_filter))) and (ss_ticket_number BETWEEN DynamicValue(RS_18_store_returns_sr_ticket_number_min) AND DynamicValue(RS_18_store_returns_sr_ticket_number_max) and in_bloom_filter(ss_ticket_number, DynamicValue(RS_18_store_returns_sr_ticket_number_bloom_filter))) and ss_customer_sk is not null and ss_item_sk is not null and ss_sold_date_sk is not null and ss_store_sk is not null and ss_ticket_number is not null) (type: boolean)
                    Statistics: Num rows: 575995635 Data size: 50814502088 Basic stats: COMPLETE Column stats: NONE
                    Select Operator
                      expressions: ss_sold_date_sk (type: int), ss_item_sk (type: int), ss_customer_sk (type: int), ss_store_sk (type: int), ss_ticket_number (type: int)
                      outputColumnNames: _col0, _col1, _col2, _col3, _col4
                      Select Vectorization:
                          className: VectorSelectOperator
                          native: true
                          projectedOutputColumnNums: [0, 2, 3, 7, 9]
                      Statistics: Num rows: 575995635 Data size: 50814502088 Basic stats: COMPLETE Column stats: NONE
                      Reduce Output Operator
                        key expressions: _col1 (type: int), _col2 (type: int), _col4 (type: int)
                        sort order: +++
                        Map-reduce partition columns: _col1 (type: int), _col2 (type: int), _col4 (type: int)
                        Reduce Sink Vectorization:
                            className: VectorReduceSinkMultiKeyOperator
                            native: true
                            nativeConditionsMet: hive.vectorized.execution.reducesink.new.enabled IS true, hive.execution.engine tez IN [tez, spark] IS true, No PTF TopN IS true, No DISTINCT columns IS true, BinarySortableSerDe for keys IS true, LazyBinarySerDe for values IS true
                        Statistics: Num rows: 575995635 Data size: 50814502088 Basic stats: COMPLETE Column stats: NONE
                        value expressions: _col0 (type: int), _col3 (type: int)
            Execution mode: vectorized
            Map Vectorization:
                enabled: true
                enabledConditionsMet: hive.vectorized.use.vectorized.input.format IS true
                inputFormatFeatureSupport: [DECIMAL_64]
                featureSupportInUse: [DECIMAL_64]
                inputFileFormats: org.apache.hadoop.hive.ql.io.orc.OrcInputFormat
                allNative: true
                usesVectorUDFAdaptor: false
                vectorized: true
        Map 11 
            Map Operator Tree:
                TableScan
                  alias: d1
                  filterExpr: d_date_sk is not null (type: boolean)
                  Statistics: Num rows: 73049 Data size: 81741831 Basic stats: COMPLETE Column stats: NONE
                  TableScan Vectorization:
                      native: true
                  Filter Operator
                    Filter Vectorization:
                        className: VectorFilterOperator
                        native: true
                        predicateExpression: SelectColumnIsNotNull(col 0:int)
                    predicate: d_date_sk is not null (type: boolean)
                    Statistics: Num rows: 73049 Data size: 81741831 Basic stats: COMPLETE Column stats: NONE
                    Select Operator
                      expressions: d_date_sk (type: int)
                      outputColumnNames: _col0
                      Select Vectorization:
                          className: VectorSelectOperator
                          native: true
                          projectedOutputColumnNums: [0]
                      Statistics: Num rows: 73049 Data size: 81741831 Basic stats: COMPLETE Column stats: NONE
                      Reduce Output Operator
                        key expressions: _col0 (type: int)
                        sort order: +
                        Map-reduce partition columns: _col0 (type: int)
                        Reduce Sink Vectorization:
                            className: VectorReduceSinkLongOperator
                            native: true
                            nativeConditionsMet: hive.vectorized.execution.reducesink.new.enabled IS true, hive.execution.engine tez IN [tez, spark] IS true, No PTF TopN IS true, No DISTINCT columns IS true, BinarySortableSerDe for keys IS true, LazyBinarySerDe for values IS true
                        Statistics: Num rows: 73049 Data size: 81741831 Basic stats: COMPLETE Column stats: NONE
                      Select Operator
                        expressions: _col0 (type: int)
                        outputColumnNames: _col0
                        Select Vectorization:
                            className: VectorSelectOperator
                            native: true
                            projectedOutputColumnNums: [0]
                        Statistics: Num rows: 73049 Data size: 81741831 Basic stats: COMPLETE Column stats: NONE
                        Group By Operator
                          aggregations: min(_col0), max(_col0), bloom_filter(_col0, expectedEntries=1000000)
                          Group By Vectorization:
                              aggregators: VectorUDAFMinLong(col 0:int) -> int, VectorUDAFMaxLong(col 0:int) -> int, VectorUDAFBloomFilter(col 0:int) -> binary
                              className: VectorGroupByOperator
                              groupByMode: HASH
                              native: false
                              vectorProcessingMode: HASH
                              projectedOutputColumnNums: [0, 1, 2]
                          mode: hash
                          outputColumnNames: _col0, _col1, _col2
                          Statistics: Num rows: 1 Data size: 12 Basic stats: COMPLETE Column stats: NONE
                          Reduce Output Operator
                            sort order: 
                            Reduce Sink Vectorization:
                                className: VectorReduceSinkEmptyKeyOperator
                                native: true
                                nativeConditionsMet: hive.vectorized.execution.reducesink.new.enabled IS true, hive.execution.engine tez IN [tez, spark] IS true, No PTF TopN IS true, No DISTINCT columns IS true, BinarySortableSerDe for keys IS true, LazyBinarySerDe for values IS true
                            Statistics: Num rows: 1 Data size: 12 Basic stats: COMPLETE Column stats: NONE
                            value expressions: _col0 (type: int), _col1 (type: int), _col2 (type: binary)
            Execution mode: vectorized
            Map Vectorization:
                enabled: true
                enabledConditionsMet: hive.vectorized.use.vectorized.input.format IS true
                inputFormatFeatureSupport: [DECIMAL_64]
                featureSupportInUse: [DECIMAL_64]
                inputFileFormats: org.apache.hadoop.hive.ql.io.orc.OrcInputFormat
                allNative: false
                usesVectorUDFAdaptor: false
                vectorized: true
        Map 13 
            Map Operator Tree:
                TableScan
                  alias: store
                  filterExpr: s_store_sk is not null (type: boolean)
                  Statistics: Num rows: 1704 Data size: 3256276 Basic stats: COMPLETE Column stats: NONE
                  TableScan Vectorization:
                      native: true
                  Filter Operator
                    Filter Vectorization:
                        className: VectorFilterOperator
                        native: true
                        predicateExpression: SelectColumnIsNotNull(col 0:int)
                    predicate: s_store_sk is not null (type: boolean)
                    Statistics: Num rows: 1704 Data size: 3256276 Basic stats: COMPLETE Column stats: NONE
                    Select Operator
                      expressions: s_store_sk (type: int), s_store_name (type: string), s_company_id (type: int), s_street_number (type: string), s_street_name (type: string), s_street_type (type: string), s_suite_number (type: string), s_city (type: string), s_county (type: string), s_state (type: string), s_zip (type: string)
                      outputColumnNames: _col0, _col1, _col2, _col3, _col4, _col5, _col6, _col7, _col8, _col9, _col10
                      Select Vectorization:
                          className: VectorSelectOperator
                          native: true
                          projectedOutputColumnNums: [0, 5, 16, 18, 19, 20, 21, 22, 23, 24, 25]
                      Statistics: Num rows: 1704 Data size: 3256276 Basic stats: COMPLETE Column stats: NONE
                      Reduce Output Operator
                        key expressions: _col0 (type: int)
                        sort order: +
                        Map-reduce partition columns: _col0 (type: int)
                        Reduce Sink Vectorization:
                            className: VectorReduceSinkLongOperator
                            native: true
                            nativeConditionsMet: hive.vectorized.execution.reducesink.new.enabled IS true, hive.execution.engine tez IN [tez, spark] IS true, No PTF TopN IS true, No DISTINCT columns IS true, BinarySortableSerDe for keys IS true, LazyBinarySerDe for values IS true
                        Statistics: Num rows: 1704 Data size: 3256276 Basic stats: COMPLETE Column stats: NONE
                        value expressions: _col1 (type: string), _col2 (type: int), _col3 (type: string), _col4 (type: string), _col5 (type: string), _col6 (type: string), _col7 (type: string), _col8 (type: string), _col9 (type: string), _col10 (type: string)
                      Select Operator
                        expressions: _col0 (type: int)
                        outputColumnNames: _col0
                        Select Vectorization:
                            className: VectorSelectOperator
                            native: true
                            projectedOutputColumnNums: [0]
                        Statistics: Num rows: 1704 Data size: 3256276 Basic stats: COMPLETE Column stats: NONE
                        Group By Operator
                          aggregations: min(_col0), max(_col0), bloom_filter(_col0, expectedEntries=1000000)
                          Group By Vectorization:
                              aggregators: VectorUDAFMinLong(col 0:int) -> int, VectorUDAFMaxLong(col 0:int) -> int, VectorUDAFBloomFilter(col 0:int) -> binary
                              className: VectorGroupByOperator
                              groupByMode: HASH
                              native: false
                              vectorProcessingMode: HASH
                              projectedOutputColumnNums: [0, 1, 2]
                          mode: hash
                          outputColumnNames: _col0, _col1, _col2
                          Statistics: Num rows: 1 Data size: 12 Basic stats: COMPLETE Column stats: NONE
                          Reduce Output Operator
                            sort order: 
                            Reduce Sink Vectorization:
                                className: VectorReduceSinkEmptyKeyOperator
                                native: true
                                nativeConditionsMet: hive.vectorized.execution.reducesink.new.enabled IS true, hive.execution.engine tez IN [tez, spark] IS true, No PTF TopN IS true, No DISTINCT columns IS true, BinarySortableSerDe for keys IS true, LazyBinarySerDe for values IS true
                            Statistics: Num rows: 1 Data size: 12 Basic stats: COMPLETE Column stats: NONE
                            value expressions: _col0 (type: int), _col1 (type: int), _col2 (type: binary)
            Execution mode: vectorized
            Map Vectorization:
                enabled: true
                enabledConditionsMet: hive.vectorized.use.vectorized.input.format IS true
                inputFormatFeatureSupport: [DECIMAL_64]
                featureSupportInUse: [DECIMAL_64]
                inputFileFormats: org.apache.hadoop.hive.ql.io.orc.OrcInputFormat
                allNative: false
                usesVectorUDFAdaptor: false
                vectorized: true
        Map 9 
            Map Operator Tree:
                TableScan
                  alias: d2
                  filterExpr: ((d_year = 2000) and (d_moy = 9) and d_date_sk is not null) (type: boolean)
                  Statistics: Num rows: 73049 Data size: 81741831 Basic stats: COMPLETE Column stats: NONE
                  TableScan Vectorization:
                      native: true
                  Filter Operator
                    Filter Vectorization:
                        className: VectorFilterOperator
                        native: true
                        predicateExpression: FilterExprAndExpr(children: FilterLongColEqualLongScalar(col 6:int, val 2000), FilterLongColEqualLongScalar(col 8:int, val 9), SelectColumnIsNotNull(col 0:int))
                    predicate: ((d_moy = 9) and (d_year = 2000) and d_date_sk is not null) (type: boolean)
                    Statistics: Num rows: 18262 Data size: 20435178 Basic stats: COMPLETE Column stats: NONE
                    Select Operator
                      expressions: d_date_sk (type: int)
                      outputColumnNames: _col0
                      Select Vectorization:
                          className: VectorSelectOperator
                          native: true
                          projectedOutputColumnNums: [0]
                      Statistics: Num rows: 18262 Data size: 20435178 Basic stats: COMPLETE Column stats: NONE
                      Reduce Output Operator
                        key expressions: _col0 (type: int)
                        sort order: +
                        Map-reduce partition columns: _col0 (type: int)
                        Reduce Sink Vectorization:
                            className: VectorReduceSinkLongOperator
                            native: true
                            nativeConditionsMet: hive.vectorized.execution.reducesink.new.enabled IS true, hive.execution.engine tez IN [tez, spark] IS true, No PTF TopN IS true, No DISTINCT columns IS true, BinarySortableSerDe for keys IS true, LazyBinarySerDe for values IS true
                        Statistics: Num rows: 18262 Data size: 20435178 Basic stats: COMPLETE Column stats: NONE
            Execution mode: vectorized
            Map Vectorization:
                enabled: true
                enabledConditionsMet: hive.vectorized.use.vectorized.input.format IS true
                inputFormatFeatureSupport: [DECIMAL_64]
                featureSupportInUse: [DECIMAL_64]
                inputFileFormats: org.apache.hadoop.hive.ql.io.orc.OrcInputFormat
                allNative: true
                usesVectorUDFAdaptor: false
                vectorized: true
        Reducer 12 
            Execution mode: vectorized
            Reduce Vectorization:
                enabled: true
                enableConditionsMet: hive.vectorized.execution.reduce.enabled IS true, hive.execution.engine tez IN [tez, spark] IS true
                allNative: false
                usesVectorUDFAdaptor: false
                vectorized: true
            Reduce Operator Tree:
              Group By Operator
                aggregations: min(VALUE._col0), max(VALUE._col1), bloom_filter(VALUE._col2, expectedEntries=1000000)
                Group By Vectorization:
                    aggregators: VectorUDAFMinLong(col 0:int) -> int, VectorUDAFMaxLong(col 1:int) -> int, VectorUDAFBloomFilterMerge(col 2:binary) -> binary
                    className: VectorGroupByOperator
                    groupByMode: FINAL
                    native: false
                    vectorProcessingMode: STREAMING
                    projectedOutputColumnNums: [0, 1, 2]
                mode: final
                outputColumnNames: _col0, _col1, _col2
                Statistics: Num rows: 1 Data size: 12 Basic stats: COMPLETE Column stats: NONE
                Reduce Output Operator
                  sort order: 
                  Reduce Sink Vectorization:
                      className: VectorReduceSinkEmptyKeyOperator
                      native: true
                      nativeConditionsMet: hive.vectorized.execution.reducesink.new.enabled IS true, hive.execution.engine tez IN [tez, spark] IS true, No PTF TopN IS true, No DISTINCT columns IS true, BinarySortableSerDe for keys IS true, LazyBinarySerDe for values IS true
                  Statistics: Num rows: 1 Data size: 12 Basic stats: COMPLETE Column stats: NONE
                  value expressions: _col0 (type: int), _col1 (type: int), _col2 (type: binary)
        Reducer 14 
            Execution mode: vectorized
            Reduce Vectorization:
                enabled: true
                enableConditionsMet: hive.vectorized.execution.reduce.enabled IS true, hive.execution.engine tez IN [tez, spark] IS true
                allNative: false
                usesVectorUDFAdaptor: false
                vectorized: true
            Reduce Operator Tree:
              Group By Operator
                aggregations: min(VALUE._col0), max(VALUE._col1), bloom_filter(VALUE._col2, expectedEntries=1000000)
                Group By Vectorization:
                    aggregators: VectorUDAFMinLong(col 0:int) -> int, VectorUDAFMaxLong(col 1:int) -> int, VectorUDAFBloomFilterMerge(col 2:binary) -> binary
                    className: VectorGroupByOperator
                    groupByMode: FINAL
                    native: false
                    vectorProcessingMode: STREAMING
                    projectedOutputColumnNums: [0, 1, 2]
                mode: final
                outputColumnNames: _col0, _col1, _col2
                Statistics: Num rows: 1 Data size: 12 Basic stats: COMPLETE Column stats: NONE
                Reduce Output Operator
                  sort order: 
                  Reduce Sink Vectorization:
                      className: VectorReduceSinkEmptyKeyOperator
                      native: true
                      nativeConditionsMet: hive.vectorized.execution.reducesink.new.enabled IS true, hive.execution.engine tez IN [tez, spark] IS true, No PTF TopN IS true, No DISTINCT columns IS true, BinarySortableSerDe for keys IS true, LazyBinarySerDe for values IS true
                  Statistics: Num rows: 1 Data size: 12 Basic stats: COMPLETE Column stats: NONE
                  value expressions: _col0 (type: int), _col1 (type: int), _col2 (type: binary)
        Reducer 2 
            Reduce Operator Tree:
              Merge Join Operator
                condition map:
                     Inner Join 0 to 1
                keys:
                  0 _col0 (type: int)
                  1 _col0 (type: int)
                outputColumnNames: _col0, _col1, _col2, _col3
                Statistics: Num rows: 63350266 Data size: 4908414421 Basic stats: COMPLETE Column stats: NONE
                Reduce Output Operator
                  key expressions: _col1 (type: int), _col2 (type: int), _col3 (type: int)
                  sort order: +++
                  Map-reduce partition columns: _col1 (type: int), _col2 (type: int), _col3 (type: int)
                  Statistics: Num rows: 63350266 Data size: 4908414421 Basic stats: COMPLETE Column stats: NONE
                  value expressions: _col0 (type: int)
                Select Operator
                  expressions: _col1 (type: int)
                  outputColumnNames: _col0
                  Statistics: Num rows: 63350266 Data size: 4908414421 Basic stats: COMPLETE Column stats: NONE
                  Group By Operator
                    aggregations: min(_col0), max(_col0), bloom_filter(_col0, expectedEntries=63350264)
                    mode: hash
                    outputColumnNames: _col0, _col1, _col2
                    Statistics: Num rows: 1 Data size: 12 Basic stats: COMPLETE Column stats: NONE
                    Reduce Output Operator
                      sort order: 
                      Statistics: Num rows: 1 Data size: 12 Basic stats: COMPLETE Column stats: NONE
                      value expressions: _col0 (type: int), _col1 (type: int), _col2 (type: binary)
                Select Operator
                  expressions: _col2 (type: int)
                  outputColumnNames: _col0
                  Statistics: Num rows: 63350266 Data size: 4908414421 Basic stats: COMPLETE Column stats: NONE
                  Group By Operator
                    aggregations: min(_col0), max(_col0), bloom_filter(_col0, expectedEntries=63350264)
                    mode: hash
                    outputColumnNames: _col0, _col1, _col2
                    Statistics: Num rows: 1 Data size: 12 Basic stats: COMPLETE Column stats: NONE
                    Reduce Output Operator
                      sort order: 
                      Statistics: Num rows: 1 Data size: 12 Basic stats: COMPLETE Column stats: NONE
                      value expressions: _col0 (type: int), _col1 (type: int), _col2 (type: binary)
                Select Operator
                  expressions: _col3 (type: int)
                  outputColumnNames: _col0
                  Statistics: Num rows: 63350266 Data size: 4908414421 Basic stats: COMPLETE Column stats: NONE
                  Group By Operator
                    aggregations: min(_col0), max(_col0), bloom_filter(_col0, expectedEntries=63350264)
                    mode: hash
                    outputColumnNames: _col0, _col1, _col2
                    Statistics: Num rows: 1 Data size: 12 Basic stats: COMPLETE Column stats: NONE
                    Reduce Output Operator
                      sort order: 
                      Statistics: Num rows: 1 Data size: 12 Basic stats: COMPLETE Column stats: NONE
                      value expressions: _col0 (type: int), _col1 (type: int), _col2 (type: binary)
        Reducer 3 
            Reduce Operator Tree:
              Merge Join Operator
                condition map:
                     Inner Join 0 to 1
                keys:
                  0 _col1 (type: int), _col2 (type: int), _col3 (type: int)
                  1 _col1 (type: int), _col2 (type: int), _col4 (type: int)
                outputColumnNames: _col0, _col7, _col10
                Statistics: Num rows: 633595212 Data size: 55895953508 Basic stats: COMPLETE Column stats: NONE
                Map Join Operator
                  condition map:
                       Inner Join 0 to 1
                  keys:
                    0 _col7 (type: int)
                    1 _col0 (type: int)
                  outputColumnNames: _col0, _col7, _col10
                  input vertices:
                    1 Map 11
                  Statistics: Num rows: 696954748 Data size: 61485550191 Basic stats: COMPLETE Column stats: NONE
                  HybridGraceHashJoin: true
                  Map Join Operator
                    condition map:
                         Inner Join 0 to 1
                    keys:
                      0 _col10 (type: int)
                      1 _col0 (type: int)
                    outputColumnNames: _col0, _col7, _col14, _col15, _col16, _col17, _col18, _col19, _col20, _col21, _col22, _col23
                    input vertices:
                      1 Map 13
                    Statistics: Num rows: 766650239 Data size: 67634106676 Basic stats: COMPLETE Column stats: NONE
                    HybridGraceHashJoin: true
                    Select Operator
                      expressions: _col14 (type: string), _col15 (type: int), _col16 (type: string), _col17 (type: string), _col18 (type: string), _col19 (type: string), _col20 (type: string), _col21 (type: string), _col22 (type: string), _col23 (type: string), CASE WHEN (((_col0 - _col7) <= 30)) THEN (1) ELSE (0) END (type: int), CASE WHEN ((((_col0 - _col7) > 30) and ((_col0 - _col7) <= 60))) THEN (1) ELSE (0) END (type: int), CASE WHEN ((((_col0 - _col7) > 60) and ((_col0 - _col7) <= 90))) THEN (1) ELSE (0) END (type: int), CASE WHEN ((((_col0 - _col7) > 90) and ((_col0 - _col7) <= 120))) THEN (1) ELSE (0) END (type: int), CASE WHEN (((_col0 - _col7) > 120)) THEN (1) ELSE (0) END (type: int)
                      outputColumnNames: _col0, _col1, _col2, _col3, _col4, _col5, _col6, _col7, _col8, _col9, _col10, _col11, _col12, _col13, _col14
                      Statistics: Num rows: 766650239 Data size: 67634106676 Basic stats: COMPLETE Column stats: NONE
                      Top N Key Operator
                        sort order: ++++++++++
                        keys: _col0 (type: string), _col1 (type: int), _col2 (type: string), _col3 (type: string), _col4 (type: string), _col5 (type: string), _col6 (type: string), _col7 (type: string), _col8 (type: string), _col9 (type: string)
                        Statistics: Num rows: 766650239 Data size: 67634106676 Basic stats: COMPLETE Column stats: NONE
                        top n: 100
                        Group By Operator
                          aggregations: sum(_col10), sum(_col11), sum(_col12), sum(_col13), sum(_col14)
                          keys: _col0 (type: string), _col1 (type: int), _col2 (type: string), _col3 (type: string), _col4 (type: string), _col5 (type: string), _col6 (type: string), _col7 (type: string), _col8 (type: string), _col9 (type: string)
                          mode: hash
                          outputColumnNames: _col0, _col1, _col2, _col3, _col4, _col5, _col6, _col7, _col8, _col9, _col10, _col11, _col12, _col13, _col14
                          Statistics: Num rows: 766650239 Data size: 67634106676 Basic stats: COMPLETE Column stats: NONE
                          Reduce Output Operator
                            key expressions: _col0 (type: string), _col1 (type: int), _col2 (type: string), _col3 (type: string), _col4 (type: string), _col5 (type: string), _col6 (type: string), _col7 (type: string), _col8 (type: string), _col9 (type: string)
                            sort order: ++++++++++
                            Map-reduce partition columns: _col0 (type: string), _col1 (type: int), _col2 (type: string), _col3 (type: string), _col4 (type: string), _col5 (type: string), _col6 (type: string), _col7 (type: string), _col8 (type: string), _col9 (type: string)
                            Statistics: Num rows: 766650239 Data size: 67634106676 Basic stats: COMPLETE Column stats: NONE
                            TopN Hash Memory Usage: 0.1
                            value expressions: _col10 (type: bigint), _col11 (type: bigint), _col12 (type: bigint), _col13 (type: bigint), _col14 (type: bigint)
        Reducer 4 
            Execution mode: vectorized
            Reduce Vectorization:
                enabled: true
                enableConditionsMet: hive.vectorized.execution.reduce.enabled IS true, hive.execution.engine tez IN [tez, spark] IS true
                allNative: false
                usesVectorUDFAdaptor: false
                vectorized: true
            Reduce Operator Tree:
              Group By Operator
                aggregations: sum(VALUE._col0), sum(VALUE._col1), sum(VALUE._col2), sum(VALUE._col3), sum(VALUE._col4)
                Group By Vectorization:
                    aggregators: VectorUDAFSumLong(col 10:bigint) -> bigint, VectorUDAFSumLong(col 11:bigint) -> bigint, VectorUDAFSumLong(col 12:bigint) -> bigint, VectorUDAFSumLong(col 13:bigint) -> bigint, VectorUDAFSumLong(col 14:bigint) -> bigint
                    className: VectorGroupByOperator
                    groupByMode: MERGEPARTIAL
                    keyExpressions: col 0:string, col 1:int, col 2:string, col 3:string, col 4:string, col 5:string, col 6:string, col 7:string, col 8:string, col 9:string
                    native: false
                    vectorProcessingMode: MERGE_PARTIAL
                    projectedOutputColumnNums: [0, 1, 2, 3, 4]
                keys: KEY._col0 (type: string), KEY._col1 (type: int), KEY._col2 (type: string), KEY._col3 (type: string), KEY._col4 (type: string), KEY._col5 (type: string), KEY._col6 (type: string), KEY._col7 (type: string), KEY._col8 (type: string), KEY._col9 (type: string)
                mode: mergepartial
                outputColumnNames: _col0, _col1, _col2, _col3, _col4, _col5, _col6, _col7, _col8, _col9, _col10, _col11, _col12, _col13, _col14
                Statistics: Num rows: 383325119 Data size: 33817053293 Basic stats: COMPLETE Column stats: NONE
                Reduce Output Operator
                  key expressions: _col0 (type: string), _col1 (type: int), _col2 (type: string), _col3 (type: string), _col4 (type: string), _col5 (type: string), _col6 (type: string), _col7 (type: string), _col8 (type: string), _col9 (type: string)
                  sort order: ++++++++++
                  Reduce Sink Vectorization:
                      className: VectorReduceSinkObjectHashOperator
                      native: true
                      nativeConditionsMet: hive.vectorized.execution.reducesink.new.enabled IS true, hive.execution.engine tez IN [tez, spark] IS true, No PTF TopN IS true, No DISTINCT columns IS true, BinarySortableSerDe for keys IS true, LazyBinarySerDe for values IS true
                  Statistics: Num rows: 383325119 Data size: 33817053293 Basic stats: COMPLETE Column stats: NONE
                  TopN Hash Memory Usage: 0.1
                  value expressions: _col10 (type: bigint), _col11 (type: bigint), _col12 (type: bigint), _col13 (type: bigint), _col14 (type: bigint)
        Reducer 5 
            Execution mode: vectorized
            Reduce Vectorization:
                enabled: true
                enableConditionsMet: hive.vectorized.execution.reduce.enabled IS true, hive.execution.engine tez IN [tez, spark] IS true
                allNative: false
                usesVectorUDFAdaptor: false
                vectorized: true
            Reduce Operator Tree:
              Select Operator
                expressions: KEY.reducesinkkey0 (type: string), KEY.reducesinkkey1 (type: int), KEY.reducesinkkey2 (type: string), KEY.reducesinkkey3 (type: string), KEY.reducesinkkey4 (type: string), KEY.reducesinkkey5 (type: string), KEY.reducesinkkey6 (type: string), KEY.reducesinkkey7 (type: string), KEY.reducesinkkey8 (type: string), KEY.reducesinkkey9 (type: string), VALUE._col0 (type: bigint), VALUE._col1 (type: bigint), VALUE._col2 (type: bigint), VALUE._col3 (type: bigint), VALUE._col4 (type: bigint)
                outputColumnNames: _col0, _col1, _col2, _col3, _col4, _col5, _col6, _col7, _col8, _col9, _col10, _col11, _col12, _col13, _col14
                Select Vectorization:
                    className: VectorSelectOperator
                    native: true
                    projectedOutputColumnNums: [0, 1, 2, 3, 4, 5, 6, 7, 8, 9, 10, 11, 12, 13, 14]
                Statistics: Num rows: 383325119 Data size: 33817053293 Basic stats: COMPLETE Column stats: NONE
                Limit
                  Number of rows: 100
                  Limit Vectorization:
                      className: VectorLimitOperator
                      native: true
                  Statistics: Num rows: 100 Data size: 8800 Basic stats: COMPLETE Column stats: NONE
                  File Output Operator
                    compressed: false
                    File Sink Vectorization:
                        className: VectorFileSinkOperator
                        native: false
                    Statistics: Num rows: 100 Data size: 8800 Basic stats: COMPLETE Column stats: NONE
                    table:
                        input format: org.apache.hadoop.mapred.SequenceFileInputFormat
                        output format: org.apache.hadoop.hive.ql.io.HiveSequenceFileOutputFormat
                        serde: org.apache.hadoop.hive.serde2.lazy.LazySimpleSerDe
        Reducer 6 
            Execution mode: vectorized
            Reduce Vectorization:
                enabled: true
                enableConditionsMet: hive.vectorized.execution.reduce.enabled IS true, hive.execution.engine tez IN [tez, spark] IS true
                allNative: false
                usesVectorUDFAdaptor: false
                vectorized: true
            Reduce Operator Tree:
              Group By Operator
                aggregations: min(VALUE._col0), max(VALUE._col1), bloom_filter(VALUE._col2, expectedEntries=63350264)
                Group By Vectorization:
                    aggregators: VectorUDAFMinLong(col 0:int) -> int, VectorUDAFMaxLong(col 1:int) -> int, VectorUDAFBloomFilterMerge(col 2:binary) -> binary
                    className: VectorGroupByOperator
                    groupByMode: FINAL
                    native: false
                    vectorProcessingMode: STREAMING
                    projectedOutputColumnNums: [0, 1, 2]
                mode: final
                outputColumnNames: _col0, _col1, _col2
                Statistics: Num rows: 1 Data size: 12 Basic stats: COMPLETE Column stats: NONE
                Reduce Output Operator
                  sort order: 
                  Reduce Sink Vectorization:
                      className: VectorReduceSinkEmptyKeyOperator
                      native: true
                      nativeConditionsMet: hive.vectorized.execution.reducesink.new.enabled IS true, hive.execution.engine tez IN [tez, spark] IS true, No PTF TopN IS true, No DISTINCT columns IS true, BinarySortableSerDe for keys IS true, LazyBinarySerDe for values IS true
                  Statistics: Num rows: 1 Data size: 12 Basic stats: COMPLETE Column stats: NONE
                  value expressions: _col0 (type: int), _col1 (type: int), _col2 (type: binary)
        Reducer 7 
            Execution mode: vectorized
            Reduce Vectorization:
                enabled: true
                enableConditionsMet: hive.vectorized.execution.reduce.enabled IS true, hive.execution.engine tez IN [tez, spark] IS true
                allNative: false
                usesVectorUDFAdaptor: false
                vectorized: true
            Reduce Operator Tree:
              Group By Operator
                aggregations: min(VALUE._col0), max(VALUE._col1), bloom_filter(VALUE._col2, expectedEntries=63350264)
                Group By Vectorization:
                    aggregators: VectorUDAFMinLong(col 0:int) -> int, VectorUDAFMaxLong(col 1:int) -> int, VectorUDAFBloomFilterMerge(col 2:binary) -> binary
                    className: VectorGroupByOperator
                    groupByMode: FINAL
                    native: false
                    vectorProcessingMode: STREAMING
                    projectedOutputColumnNums: [0, 1, 2]
                mode: final
                outputColumnNames: _col0, _col1, _col2
                Statistics: Num rows: 1 Data size: 12 Basic stats: COMPLETE Column stats: NONE
                Reduce Output Operator
                  sort order: 
                  Reduce Sink Vectorization:
                      className: VectorReduceSinkEmptyKeyOperator
                      native: true
                      nativeConditionsMet: hive.vectorized.execution.reducesink.new.enabled IS true, hive.execution.engine tez IN [tez, spark] IS true, No PTF TopN IS true, No DISTINCT columns IS true, BinarySortableSerDe for keys IS true, LazyBinarySerDe for values IS true
                  Statistics: Num rows: 1 Data size: 12 Basic stats: COMPLETE Column stats: NONE
                  value expressions: _col0 (type: int), _col1 (type: int), _col2 (type: binary)
        Reducer 8 
            Execution mode: vectorized
            Reduce Vectorization:
                enabled: true
                enableConditionsMet: hive.vectorized.execution.reduce.enabled IS true, hive.execution.engine tez IN [tez, spark] IS true
                allNative: false
                usesVectorUDFAdaptor: false
                vectorized: true
            Reduce Operator Tree:
              Group By Operator
                aggregations: min(VALUE._col0), max(VALUE._col1), bloom_filter(VALUE._col2, expectedEntries=63350264)
                Group By Vectorization:
                    aggregators: VectorUDAFMinLong(col 0:int) -> int, VectorUDAFMaxLong(col 1:int) -> int, VectorUDAFBloomFilterMerge(col 2:binary) -> binary
                    className: VectorGroupByOperator
                    groupByMode: FINAL
                    native: false
                    vectorProcessingMode: STREAMING
                    projectedOutputColumnNums: [0, 1, 2]
                mode: final
                outputColumnNames: _col0, _col1, _col2
                Statistics: Num rows: 1 Data size: 12 Basic stats: COMPLETE Column stats: NONE
                Reduce Output Operator
                  sort order: 
                  Reduce Sink Vectorization:
                      className: VectorReduceSinkEmptyKeyOperator
                      native: true
                      nativeConditionsMet: hive.vectorized.execution.reducesink.new.enabled IS true, hive.execution.engine tez IN [tez, spark] IS true, No PTF TopN IS true, No DISTINCT columns IS true, BinarySortableSerDe for keys IS true, LazyBinarySerDe for values IS true
                  Statistics: Num rows: 1 Data size: 12 Basic stats: COMPLETE Column stats: NONE
                  value expressions: _col0 (type: int), _col1 (type: int), _col2 (type: binary)

  Stage: Stage-0
    Fetch Operator
      limit: 100
      Processor Tree:
        ListSink
>>>>>>> 681051f1
<|MERGE_RESOLUTION|>--- conflicted
+++ resolved
@@ -118,178 +118,6 @@
   enabled: true
   enabledConditionsMet: [hive.vectorized.execution.enabled IS true]
 
-<<<<<<< HEAD
-Vertex dependency in root stage
-Map 12 <- Reducer 14 (BROADCAST_EDGE), Reducer 16 (BROADCAST_EDGE), Reducer 3 (BROADCAST_EDGE), Reducer 4 (BROADCAST_EDGE), Reducer 5 (BROADCAST_EDGE)
-Reducer 10 <- Reducer 9 (SIMPLE_EDGE)
-Reducer 14 <- Map 13 (CUSTOM_SIMPLE_EDGE)
-Reducer 16 <- Map 15 (CUSTOM_SIMPLE_EDGE)
-Reducer 2 <- Map 1 (SIMPLE_EDGE), Map 11 (SIMPLE_EDGE)
-Reducer 3 <- Reducer 2 (CUSTOM_SIMPLE_EDGE)
-Reducer 4 <- Reducer 2 (CUSTOM_SIMPLE_EDGE)
-Reducer 5 <- Reducer 2 (CUSTOM_SIMPLE_EDGE)
-Reducer 6 <- Map 12 (SIMPLE_EDGE), Reducer 2 (SIMPLE_EDGE)
-Reducer 7 <- Map 13 (SIMPLE_EDGE), Reducer 6 (SIMPLE_EDGE)
-Reducer 8 <- Map 15 (SIMPLE_EDGE), Reducer 7 (SIMPLE_EDGE)
-Reducer 9 <- Reducer 8 (SIMPLE_EDGE)
-
-Stage-0
-  Fetch Operator
-    limit:100
-    Stage-1
-      Reducer 10 vectorized
-      File Output Operator [FS_169]
-        Limit [LIM_168] (rows=100 width=88)
-          Number of rows:100
-          Select Operator [SEL_167] (rows=383325119 width=88)
-            Output:["_col0","_col1","_col2","_col3","_col4","_col5","_col6","_col7","_col8","_col9","_col10","_col11","_col12","_col13","_col14"]
-          <-Reducer 9 [SIMPLE_EDGE] vectorized
-            SHUFFLE [RS_166]
-              Group By Operator [GBY_165] (rows=383325119 width=88)
-                Output:["_col0","_col1","_col2","_col3","_col4","_col5","_col6","_col7","_col8","_col9","_col10","_col11","_col12","_col13","_col14"],aggregations:["sum(VALUE._col0)","sum(VALUE._col1)","sum(VALUE._col2)","sum(VALUE._col3)","sum(VALUE._col4)"],keys:KEY._col0, KEY._col1, KEY._col2, KEY._col3, KEY._col4, KEY._col5, KEY._col6, KEY._col7, KEY._col8, KEY._col9
-              <-Reducer 8 [SIMPLE_EDGE]
-                SHUFFLE [RS_30]
-                  PartitionCols:_col0, _col1, _col2, _col3, _col4, _col5, _col6, _col7, _col8, _col9
-                  Group By Operator [GBY_29] (rows=766650239 width=88)
-                    Output:["_col0","_col1","_col2","_col3","_col4","_col5","_col6","_col7","_col8","_col9","_col10","_col11","_col12","_col13","_col14"],aggregations:["sum(_col10)","sum(_col11)","sum(_col12)","sum(_col13)","sum(_col14)"],keys:_col0, _col1, _col2, _col3, _col4, _col5, _col6, _col7, _col8, _col9
-                    Select Operator [SEL_27] (rows=766650239 width=88)
-                      Output:["_col0","_col1","_col2","_col3","_col4","_col5","_col6","_col7","_col8","_col9","_col10","_col11","_col12","_col13","_col14"]
-                      Top N Key Operator [TNK_56] (rows=766650239 width=88)
-                        keys:_col14, _col15, _col16, _col17, _col18, _col19, _col20, _col21, _col22, _col23,sort order:++++++++++,top n:100
-                        Merge Join Operator [MERGEJOIN_120] (rows=766650239 width=88)
-                          Conds:RS_24._col10=RS_156._col0(Inner),Output:["_col0","_col7","_col14","_col15","_col16","_col17","_col18","_col19","_col20","_col21","_col22","_col23"]
-                        <-Map 15 [SIMPLE_EDGE] vectorized
-                          SHUFFLE [RS_156]
-                            PartitionCols:_col0
-                            Select Operator [SEL_154] (rows=1704 width=1910)
-                              Output:["_col0","_col1","_col2","_col3","_col4","_col5","_col6","_col7","_col8","_col9","_col10"]
-                              Top N Key Operator [TNK_153]
-                                keys:s_store_name, s_company_id, s_street_number, s_street_name, s_street_type, s_suite_number, s_city, s_county, s_state, s_zip,sort order:++++++++++,top n:100
-                                Filter Operator [FIL_152] (rows=1704 width=1910)
-                                  predicate:s_store_sk is not null
-                                  TableScan [TS_12] (rows=1704 width=1910)
-                                    default@store,store,Tbl:COMPLETE,Col:NONE,Output:["s_store_sk","s_store_name","s_company_id","s_street_number","s_street_name","s_street_type","s_suite_number","s_city","s_county","s_state","s_zip"]
-                        <-Reducer 7 [SIMPLE_EDGE]
-                          SHUFFLE [RS_24]
-                            PartitionCols:_col10
-                            Top N Key Operator [TNK_121]
-                              keys:_col0, _col7,sort order:++,top n:100
-                              Merge Join Operator [MERGEJOIN_119] (rows=696954748 width=88)
-                                Conds:RS_21._col7=RS_147._col0(Inner),Output:["_col0","_col7","_col10"]
-                              <-Map 13 [SIMPLE_EDGE] vectorized
-                                SHUFFLE [RS_147]
-                                  PartitionCols:_col0
-                                  Select Operator [SEL_145] (rows=73049 width=1119)
-                                    Output:["_col0"]
-                                    Top N Key Operator [TNK_144]
-                                      keys:d_date_sk,sort order:+,top n:100
-                                      Filter Operator [FIL_143] (rows=73049 width=1119)
-                                        predicate:d_date_sk is not null
-                                        TableScan [TS_9] (rows=73049 width=1119)
-                                          default@date_dim,d1,Tbl:COMPLETE,Col:NONE,Output:["d_date_sk"]
-                              <-Reducer 6 [SIMPLE_EDGE]
-                                SHUFFLE [RS_21]
-                                  PartitionCols:_col7
-                                  Top N Key Operator [TNK_122]
-                                    keys:_col0, _col7,sort order:++,top n:100
-                                    Merge Join Operator [MERGEJOIN_118] (rows=633595212 width=88)
-                                      Conds:RS_18._col1, _col2, _col3=RS_164._col1, _col2, _col4(Inner),Output:["_col0","_col7","_col10"]
-                                    <-Reducer 2 [SIMPLE_EDGE]
-                                      SHUFFLE [RS_18]
-                                        PartitionCols:_col1, _col2, _col3
-                                        Top N Key Operator [TNK_123]
-                                          keys:_col0, _col0,sort order:++,top n:100
-                                          Merge Join Operator [MERGEJOIN_117] (rows=63350266 width=77)
-                                            Conds:RS_132._col0=RS_136._col0(Inner),Output:["_col0","_col1","_col2","_col3"]
-                                          <-Map 1 [SIMPLE_EDGE] vectorized
-                                            SHUFFLE [RS_132]
-                                              PartitionCols:_col0
-                                              Select Operator [SEL_131] (rows=57591150 width=77)
-                                                Output:["_col0","_col1","_col2","_col3"]
-                                                Top N Key Operator [TNK_130]
-                                                  keys:sr_returned_date_sk, sr_returned_date_sk,sort order:++,top n:100
-                                                  Filter Operator [FIL_129] (rows=57591150 width=77)
-                                                    predicate:(sr_customer_sk is not null and sr_item_sk is not null and sr_returned_date_sk is not null and sr_ticket_number is not null)
-                                                    TableScan [TS_0] (rows=57591150 width=77)
-                                                      default@store_returns,store_returns,Tbl:COMPLETE,Col:NONE,Output:["sr_returned_date_sk","sr_item_sk","sr_customer_sk","sr_ticket_number"]
-                                          <-Map 11 [SIMPLE_EDGE] vectorized
-                                            SHUFFLE [RS_136]
-                                              PartitionCols:_col0
-                                              Select Operator [SEL_135] (rows=18262 width=1119)
-                                                Output:["_col0"]
-                                                Top N Key Operator [TNK_134]
-                                                  keys:d_date_sk, d_date_sk,sort order:++,top n:100
-                                                  Filter Operator [FIL_133] (rows=18262 width=1119)
-                                                    predicate:((d_moy = 9) and (d_year = 2000) and d_date_sk is not null)
-                                                    TableScan [TS_3] (rows=73049 width=1119)
-                                                      default@date_dim,d2,Tbl:COMPLETE,Col:NONE,Output:["d_date_sk","d_year","d_moy"]
-                                    <-Map 12 [SIMPLE_EDGE] vectorized
-                                      SHUFFLE [RS_164]
-                                        PartitionCols:_col1, _col2, _col4
-                                        Select Operator [SEL_163] (rows=575995635 width=88)
-                                          Output:["_col0","_col1","_col2","_col3","_col4"]
-                                          Top N Key Operator [TNK_162]
-                                            keys:ss_sold_date_sk, ss_sold_date_sk,sort order:++,top n:100
-                                            Filter Operator [FIL_161] (rows=575995635 width=88)
-                                              predicate:((ss_customer_sk BETWEEN DynamicValue(RS_18_store_returns_sr_customer_sk_min) AND DynamicValue(RS_18_store_returns_sr_customer_sk_max) and in_bloom_filter(ss_customer_sk, DynamicValue(RS_18_store_returns_sr_customer_sk_bloom_filter))) and (ss_item_sk BETWEEN DynamicValue(RS_18_store_returns_sr_item_sk_min) AND DynamicValue(RS_18_store_returns_sr_item_sk_max) and in_bloom_filter(ss_item_sk, DynamicValue(RS_18_store_returns_sr_item_sk_bloom_filter))) and (ss_sold_date_sk BETWEEN DynamicValue(RS_22_d1_d_date_sk_min) AND DynamicValue(RS_22_d1_d_date_sk_max) and in_bloom_filter(ss_sold_date_sk, DynamicValue(RS_22_d1_d_date_sk_bloom_filter))) and (ss_store_sk BETWEEN DynamicValue(RS_25_store_s_store_sk_min) AND DynamicValue(RS_25_store_s_store_sk_max) and in_bloom_filter(ss_store_sk, DynamicValue(RS_25_store_s_store_sk_bloom_filter))) and (ss_ticket_number BETWEEN DynamicValue(RS_18_store_returns_sr_ticket_number_min) AND DynamicValue(RS_18_store_returns_sr_ticket_number_max) and in_bloom_filter(ss_ticket_number, DynamicValue(RS_18_store_returns_sr_ticket_number_bloom_filter))) and ss_customer_sk is not null and ss_item_sk is not null and ss_sold_date_sk is not null and ss_store_sk is not null and ss_ticket_number is not null)
-                                              TableScan [TS_6] (rows=575995635 width=88)
-                                                default@store_sales,store_sales,Tbl:COMPLETE,Col:NONE,Output:["ss_sold_date_sk","ss_item_sk","ss_customer_sk","ss_store_sk","ss_ticket_number"]
-                                              <-Reducer 14 [BROADCAST_EDGE] vectorized
-                                                BROADCAST [RS_151]
-                                                  Group By Operator [GBY_150] (rows=1 width=12)
-                                                    Output:["_col0","_col1","_col2"],aggregations:["min(VALUE._col0)","max(VALUE._col1)","bloom_filter(VALUE._col2, expectedEntries=1000000)"]
-                                                  <-Map 13 [CUSTOM_SIMPLE_EDGE] vectorized
-                                                    SHUFFLE [RS_149]
-                                                      Group By Operator [GBY_148] (rows=1 width=12)
-                                                        Output:["_col0","_col1","_col2"],aggregations:["min(_col0)","max(_col0)","bloom_filter(_col0, expectedEntries=1000000)"]
-                                                        Select Operator [SEL_146] (rows=73049 width=1119)
-                                                          Output:["_col0"]
-                                                           Please refer to the previous Select Operator [SEL_145]
-                                              <-Reducer 16 [BROADCAST_EDGE] vectorized
-                                                BROADCAST [RS_160]
-                                                  Group By Operator [GBY_159] (rows=1 width=12)
-                                                    Output:["_col0","_col1","_col2"],aggregations:["min(VALUE._col0)","max(VALUE._col1)","bloom_filter(VALUE._col2, expectedEntries=1000000)"]
-                                                  <-Map 15 [CUSTOM_SIMPLE_EDGE] vectorized
-                                                    SHUFFLE [RS_158]
-                                                      Group By Operator [GBY_157] (rows=1 width=12)
-                                                        Output:["_col0","_col1","_col2"],aggregations:["min(_col0)","max(_col0)","bloom_filter(_col0, expectedEntries=1000000)"]
-                                                        Select Operator [SEL_155] (rows=1704 width=1910)
-                                                          Output:["_col0"]
-                                                           Please refer to the previous Select Operator [SEL_154]
-                                              <-Reducer 3 [BROADCAST_EDGE] vectorized
-                                                BROADCAST [RS_138]
-                                                  Group By Operator [GBY_137] (rows=1 width=12)
-                                                    Output:["_col0","_col1","_col2"],aggregations:["min(VALUE._col0)","max(VALUE._col1)","bloom_filter(VALUE._col2, expectedEntries=63350264)"]
-                                                  <-Reducer 2 [CUSTOM_SIMPLE_EDGE]
-                                                    SHUFFLE [RS_84]
-                                                      Group By Operator [GBY_83] (rows=1 width=12)
-                                                        Output:["_col0","_col1","_col2"],aggregations:["min(_col0)","max(_col0)","bloom_filter(_col0, expectedEntries=63350264)"]
-                                                        Select Operator [SEL_82] (rows=63350266 width=77)
-                                                          Output:["_col0"]
-                                                           Please refer to the previous Merge Join Operator [MERGEJOIN_117]
-                                              <-Reducer 4 [BROADCAST_EDGE] vectorized
-                                                BROADCAST [RS_140]
-                                                  Group By Operator [GBY_139] (rows=1 width=12)
-                                                    Output:["_col0","_col1","_col2"],aggregations:["min(VALUE._col0)","max(VALUE._col1)","bloom_filter(VALUE._col2, expectedEntries=63350264)"]
-                                                  <-Reducer 2 [CUSTOM_SIMPLE_EDGE]
-                                                    SHUFFLE [RS_89]
-                                                      Group By Operator [GBY_88] (rows=1 width=12)
-                                                        Output:["_col0","_col1","_col2"],aggregations:["min(_col0)","max(_col0)","bloom_filter(_col0, expectedEntries=63350264)"]
-                                                        Select Operator [SEL_87] (rows=63350266 width=77)
-                                                          Output:["_col0"]
-                                                           Please refer to the previous Merge Join Operator [MERGEJOIN_117]
-                                              <-Reducer 5 [BROADCAST_EDGE] vectorized
-                                                BROADCAST [RS_142]
-                                                  Group By Operator [GBY_141] (rows=1 width=12)
-                                                    Output:["_col0","_col1","_col2"],aggregations:["min(VALUE._col0)","max(VALUE._col1)","bloom_filter(VALUE._col2, expectedEntries=63350264)"]
-                                                  <-Reducer 2 [CUSTOM_SIMPLE_EDGE]
-                                                    SHUFFLE [RS_94]
-                                                      Group By Operator [GBY_93] (rows=1 width=12)
-                                                        Output:["_col0","_col1","_col2"],aggregations:["min(_col0)","max(_col0)","bloom_filter(_col0, expectedEntries=63350264)"]
-                                                        Select Operator [SEL_92] (rows=63350266 width=77)
-                                                          Output:["_col0"]
-                                                           Please refer to the previous Merge Join Operator [MERGEJOIN_117]
-=======
 STAGE DEPENDENCIES:
   Stage-1 is a root stage
   Stage-0 depends on stages: Stage-1
@@ -906,4 +734,3 @@
       limit: 100
       Processor Tree:
         ListSink
->>>>>>> 681051f1
