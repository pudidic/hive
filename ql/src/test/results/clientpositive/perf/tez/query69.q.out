PREHOOK: query: explain vectorization expression
select  
  cd_gender,
  cd_marital_status,
  cd_education_status,
  count(*) cnt1,
  cd_purchase_estimate,
  count(*) cnt2,
  cd_credit_rating,
  count(*) cnt3
 from
  customer c,customer_address ca,customer_demographics
 where
  c.c_current_addr_sk = ca.ca_address_sk and
  ca_state in ('CO','IL','MN') and
  cd_demo_sk = c.c_current_cdemo_sk and 
  exists (select *
          from store_sales,date_dim
          where c.c_customer_sk = ss_customer_sk and
                ss_sold_date_sk = d_date_sk and
                d_year = 1999 and
                d_moy between 1 and 1+2) and
   (not exists (select *
            from web_sales,date_dim
            where c.c_customer_sk = ws_bill_customer_sk and
                  ws_sold_date_sk = d_date_sk and
                  d_year = 1999 and
                  d_moy between 1 and 1+2) and
    not exists (select * 
            from catalog_sales,date_dim
            where c.c_customer_sk = cs_ship_customer_sk and
                  cs_sold_date_sk = d_date_sk and
                  d_year = 1999 and
                  d_moy between 1 and 1+2))
 group by cd_gender,
          cd_marital_status,
          cd_education_status,
          cd_purchase_estimate,
          cd_credit_rating
 order by cd_gender,
          cd_marital_status,
          cd_education_status,
          cd_purchase_estimate,
          cd_credit_rating
 limit 100
PREHOOK: type: QUERY
POSTHOOK: query: explain vectorization expression
select  
  cd_gender,
  cd_marital_status,
  cd_education_status,
  count(*) cnt1,
  cd_purchase_estimate,
  count(*) cnt2,
  cd_credit_rating,
  count(*) cnt3
 from
  customer c,customer_address ca,customer_demographics
 where
  c.c_current_addr_sk = ca.ca_address_sk and
  ca_state in ('CO','IL','MN') and
  cd_demo_sk = c.c_current_cdemo_sk and 
  exists (select *
          from store_sales,date_dim
          where c.c_customer_sk = ss_customer_sk and
                ss_sold_date_sk = d_date_sk and
                d_year = 1999 and
                d_moy between 1 and 1+2) and
   (not exists (select *
            from web_sales,date_dim
            where c.c_customer_sk = ws_bill_customer_sk and
                  ws_sold_date_sk = d_date_sk and
                  d_year = 1999 and
                  d_moy between 1 and 1+2) and
    not exists (select * 
            from catalog_sales,date_dim
            where c.c_customer_sk = cs_ship_customer_sk and
                  cs_sold_date_sk = d_date_sk and
                  d_year = 1999 and
                  d_moy between 1 and 1+2))
 group by cd_gender,
          cd_marital_status,
          cd_education_status,
          cd_purchase_estimate,
          cd_credit_rating
 order by cd_gender,
          cd_marital_status,
          cd_education_status,
          cd_purchase_estimate,
          cd_credit_rating
 limit 100
POSTHOOK: type: QUERY
PLAN VECTORIZATION:
  enabled: true
  enabledConditionsMet: [hive.vectorized.execution.enabled IS true]

STAGE DEPENDENCIES:
  Stage-1 is a root stage
  Stage-0 depends on stages: Stage-1

<<<<<<< HEAD
Stage-0
  Fetch Operator
    limit:100
    Stage-1
      Reducer 7 vectorized
      File Output Operator [FS_233]
        Limit [LIM_232] (rows=100 width=88)
          Number of rows:100
          Select Operator [SEL_231] (rows=191662559 width=88)
            Output:["_col0","_col1","_col2","_col3","_col4","_col5","_col6","_col7"]
          <-Reducer 6 [SIMPLE_EDGE] vectorized
            SHUFFLE [RS_230]
              Select Operator [SEL_229] (rows=191662559 width=88)
                Output:["_col0","_col1","_col2","_col3","_col4","_col6"]
                Group By Operator [GBY_228] (rows=191662559 width=88)
                  Output:["_col0","_col1","_col2","_col3","_col4","_col5"],aggregations:["count(VALUE._col0)"],keys:KEY._col0, KEY._col1, KEY._col2, KEY._col3, KEY._col4
                <-Reducer 5 [SIMPLE_EDGE]
                  SHUFFLE [RS_67]
                    PartitionCols:_col0, _col1, _col2, _col3, _col4
                    Group By Operator [GBY_66] (rows=383325119 width=88)
                      Output:["_col0","_col1","_col2","_col3","_col4","_col5"],aggregations:["count()"],keys:_col6, _col7, _col8, _col9, _col10
                      Select Operator [SEL_65] (rows=383325119 width=88)
                        Output:["_col6","_col7","_col8","_col9","_col10"]
                        Top N Key Operator [TNK_105] (rows=383325119 width=88)
                          keys:_col6, _col7, _col8, _col9, _col10,sort order:+++++,top n:100
                          Filter Operator [FIL_64] (rows=383325119 width=88)
                            predicate:_col14 is null
                            Merge Join Operator [MERGEJOIN_181] (rows=766650239 width=88)
                              Conds:RS_61._col0=RS_227._col0(Left Outer),Output:["_col6","_col7","_col8","_col9","_col10","_col14"]
                            <-Reducer 19 [ONE_TO_ONE_EDGE] vectorized
                              FORWARD [RS_227]
                                PartitionCols:_col0
                                Select Operator [SEL_226] (rows=158394413 width=135)
                                  Output:["_col0","_col1"]
                                  Group By Operator [GBY_225] (rows=158394413 width=135)
                                    Output:["_col0"],keys:KEY._col0
                                  <-Reducer 18 [SIMPLE_EDGE]
                                    SHUFFLE [RS_58]
                                      PartitionCols:_col0
                                      Group By Operator [GBY_57] (rows=316788826 width=135)
                                        Output:["_col0"],keys:_col1
                                        Merge Join Operator [MERGEJOIN_179] (rows=316788826 width=135)
                                          Conds:RS_224._col0=RS_197._col0(Inner),Output:["_col1"]
                                        <-Map 13 [SIMPLE_EDGE] vectorized
                                          PARTITION_ONLY_SHUFFLE [RS_197]
                                            PartitionCols:_col0
                                            Select Operator [SEL_192] (rows=4058 width=1119)
                                              Output:["_col0"]
                                              Filter Operator [FIL_191] (rows=4058 width=1119)
                                                predicate:((d_year = 1999) and d_date_sk is not null and d_moy BETWEEN 1 AND 3)
                                                TableScan [TS_12] (rows=73049 width=1119)
                                                  default@date_dim,date_dim,Tbl:COMPLETE,Col:NONE,Output:["d_date_sk","d_year","d_moy"]
                                        <-Map 22 [SIMPLE_EDGE] vectorized
                                          SHUFFLE [RS_224]
                                            PartitionCols:_col0
                                            Select Operator [SEL_223] (rows=287989836 width=135)
                                              Output:["_col0","_col1"]
                                              Filter Operator [FIL_222] (rows=287989836 width=135)
                                                predicate:((cs_sold_date_sk BETWEEN DynamicValue(RS_54_date_dim_d_date_sk_min) AND DynamicValue(RS_54_date_dim_d_date_sk_max) and in_bloom_filter(cs_sold_date_sk, DynamicValue(RS_54_date_dim_d_date_sk_bloom_filter))) and cs_ship_customer_sk is not null and cs_sold_date_sk is not null)
                                                TableScan [TS_47] (rows=287989836 width=135)
                                                  default@catalog_sales,catalog_sales,Tbl:COMPLETE,Col:NONE,Output:["cs_sold_date_sk","cs_ship_customer_sk"]
                                                <-Reducer 20 [BROADCAST_EDGE] vectorized
                                                  BROADCAST [RS_221]
                                                    Group By Operator [GBY_220] (rows=1 width=12)
                                                      Output:["_col0","_col1","_col2"],aggregations:["min(VALUE._col0)","max(VALUE._col1)","bloom_filter(VALUE._col2, expectedEntries=1000000)"]
                                                    <-Map 13 [CUSTOM_SIMPLE_EDGE] vectorized
                                                      PARTITION_ONLY_SHUFFLE [RS_204]
                                                        Group By Operator [GBY_201] (rows=1 width=12)
                                                          Output:["_col0","_col1","_col2"],aggregations:["min(_col0)","max(_col0)","bloom_filter(_col0, expectedEntries=1000000)"]
                                                          Select Operator [SEL_198] (rows=4058 width=1119)
                                                            Output:["_col0"]
                                                             Please refer to the previous Select Operator [SEL_192]
                            <-Reducer 4 [ONE_TO_ONE_EDGE]
                              FORWARD [RS_61]
                                PartitionCols:_col0
                                Select Operator [SEL_46] (rows=696954748 width=88)
                                  Output:["_col0","_col6","_col7","_col8","_col9","_col10"]
                                  Filter Operator [FIL_45] (rows=696954748 width=88)
                                    predicate:_col12 is null
                                    Merge Join Operator [MERGEJOIN_180] (rows=1393909496 width=88)
                                      Conds:RS_41._col0=RS_42._col0(Left Semi),RS_41._col0=RS_219._col0(Left Outer),Output:["_col0","_col6","_col7","_col8","_col9","_col10","_col12"]
                                    <-Reducer 3 [SIMPLE_EDGE]
                                      PARTITION_ONLY_SHUFFLE [RS_41]
                                        PartitionCols:_col0
                                        Merge Join Operator [MERGEJOIN_176] (rows=96800003 width=860)
                                          Conds:RS_36._col1=RS_190._col0(Inner),Output:["_col0","_col6","_col7","_col8","_col9","_col10"]
                                        <-Map 10 [SIMPLE_EDGE] vectorized
                                          SHUFFLE [RS_190]
                                            PartitionCols:_col0
                                            Select Operator [SEL_189] (rows=1861800 width=385)
                                              Output:["_col0","_col1","_col2","_col3","_col4","_col5"]
                                              Filter Operator [FIL_188] (rows=1861800 width=385)
                                                predicate:cd_demo_sk is not null
                                                TableScan [TS_6] (rows=1861800 width=385)
                                                  default@customer_demographics,customer_demographics,Tbl:COMPLETE,Col:NONE,Output:["cd_demo_sk","cd_gender","cd_marital_status","cd_education_status","cd_purchase_estimate","cd_credit_rating"]
                                        <-Reducer 2 [SIMPLE_EDGE]
                                          SHUFFLE [RS_36]
                                            PartitionCols:_col1
                                            Merge Join Operator [MERGEJOIN_175] (rows=88000001 width=860)
                                              Conds:RS_184._col2=RS_187._col0(Inner),Output:["_col0","_col1"]
                                            <-Map 1 [SIMPLE_EDGE] vectorized
                                              SHUFFLE [RS_184]
                                                PartitionCols:_col2
                                                Select Operator [SEL_183] (rows=80000000 width=860)
                                                  Output:["_col0","_col1","_col2"]
                                                  Filter Operator [FIL_182] (rows=80000000 width=860)
                                                    predicate:(c_current_addr_sk is not null and c_current_cdemo_sk is not null and c_customer_sk is not null)
                                                    TableScan [TS_0] (rows=80000000 width=860)
                                                      default@customer,c,Tbl:COMPLETE,Col:NONE,Output:["c_customer_sk","c_current_cdemo_sk","c_current_addr_sk"]
                                            <-Map 9 [SIMPLE_EDGE] vectorized
                                              SHUFFLE [RS_187]
                                                PartitionCols:_col0
                                                Select Operator [SEL_186] (rows=40000000 width=1014)
                                                  Output:["_col0"]
                                                  Filter Operator [FIL_185] (rows=40000000 width=1014)
                                                    predicate:((ca_state) IN ('CO', 'IL', 'MN') and ca_address_sk is not null)
                                                    TableScan [TS_3] (rows=40000000 width=1014)
                                                      default@customer_address,ca,Tbl:COMPLETE,Col:NONE,Output:["ca_address_sk","ca_state"]
                                    <-Reducer 12 [SIMPLE_EDGE]
                                      SHUFFLE [RS_42]
                                        PartitionCols:_col0
                                        Group By Operator [GBY_40] (rows=633595212 width=88)
                                          Output:["_col0"],keys:_col0
                                          Select Operator [SEL_18] (rows=633595212 width=88)
                                            Output:["_col0"]
                                            Merge Join Operator [MERGEJOIN_177] (rows=633595212 width=88)
                                              Conds:RS_211._col0=RS_193._col0(Inner),Output:["_col1"]
                                            <-Map 13 [SIMPLE_EDGE] vectorized
                                              PARTITION_ONLY_SHUFFLE [RS_193]
                                                PartitionCols:_col0
                                                 Please refer to the previous Select Operator [SEL_192]
                                            <-Map 11 [SIMPLE_EDGE] vectorized
                                              SHUFFLE [RS_211]
                                                PartitionCols:_col0
                                                Select Operator [SEL_210] (rows=575995635 width=88)
                                                  Output:["_col0","_col1"]
                                                  Filter Operator [FIL_209] (rows=575995635 width=88)
                                                    predicate:((ss_customer_sk BETWEEN DynamicValue(RS_41_c_c_customer_sk_min) AND DynamicValue(RS_41_c_c_customer_sk_max) and in_bloom_filter(ss_customer_sk, DynamicValue(RS_41_c_c_customer_sk_bloom_filter))) and (ss_sold_date_sk BETWEEN DynamicValue(RS_16_date_dim_d_date_sk_min) AND DynamicValue(RS_16_date_dim_d_date_sk_max) and in_bloom_filter(ss_sold_date_sk, DynamicValue(RS_16_date_dim_d_date_sk_bloom_filter))) and ss_customer_sk is not null and ss_sold_date_sk is not null)
                                                    TableScan [TS_9] (rows=575995635 width=88)
                                                      default@store_sales,store_sales,Tbl:COMPLETE,Col:NONE,Output:["ss_sold_date_sk","ss_customer_sk"]
                                                    <-Reducer 14 [BROADCAST_EDGE] vectorized
                                                      BROADCAST [RS_206]
                                                        Group By Operator [GBY_205] (rows=1 width=12)
                                                          Output:["_col0","_col1","_col2"],aggregations:["min(VALUE._col0)","max(VALUE._col1)","bloom_filter(VALUE._col2, expectedEntries=1000000)"]
                                                        <-Map 13 [CUSTOM_SIMPLE_EDGE] vectorized
                                                          PARTITION_ONLY_SHUFFLE [RS_202]
                                                            Group By Operator [GBY_199] (rows=1 width=12)
                                                              Output:["_col0","_col1","_col2"],aggregations:["min(_col0)","max(_col0)","bloom_filter(_col0, expectedEntries=1000000)"]
                                                              Select Operator [SEL_194] (rows=4058 width=1119)
                                                                Output:["_col0"]
                                                                 Please refer to the previous Select Operator [SEL_192]
                                                    <-Reducer 8 [BROADCAST_EDGE] vectorized
                                                      BROADCAST [RS_208]
                                                        Group By Operator [GBY_207] (rows=1 width=12)
                                                          Output:["_col0","_col1","_col2"],aggregations:["min(VALUE._col0)","max(VALUE._col1)","bloom_filter(VALUE._col2, expectedEntries=96800000)"]
                                                        <-Reducer 3 [CUSTOM_SIMPLE_EDGE]
                                                          PARTITION_ONLY_SHUFFLE [RS_138]
                                                            Group By Operator [GBY_137] (rows=1 width=12)
                                                              Output:["_col0","_col1","_col2"],aggregations:["min(_col0)","max(_col0)","bloom_filter(_col0, expectedEntries=96800000)"]
                                                              Select Operator [SEL_136] (rows=96800003 width=860)
                                                                Output:["_col0"]
                                                                 Please refer to the previous Merge Join Operator [MERGEJOIN_176]
                                    <-Reducer 16 [ONE_TO_ONE_EDGE] vectorized
                                      FORWARD [RS_219]
                                        PartitionCols:_col0
                                        Select Operator [SEL_218] (rows=79201469 width=135)
                                          Output:["_col0","_col1"]
                                          Group By Operator [GBY_217] (rows=79201469 width=135)
                                            Output:["_col0"],keys:KEY._col0
                                          <-Reducer 15 [SIMPLE_EDGE]
                                            SHUFFLE [RS_30]
                                              PartitionCols:_col0
                                              Group By Operator [GBY_29] (rows=158402938 width=135)
                                                Output:["_col0"],keys:_col1
                                                Merge Join Operator [MERGEJOIN_178] (rows=158402938 width=135)
                                                  Conds:RS_216._col0=RS_195._col0(Inner),Output:["_col1"]
                                                <-Map 13 [SIMPLE_EDGE] vectorized
                                                  PARTITION_ONLY_SHUFFLE [RS_195]
                                                    PartitionCols:_col0
                                                     Please refer to the previous Select Operator [SEL_192]
                                                <-Map 21 [SIMPLE_EDGE] vectorized
                                                  SHUFFLE [RS_216]
                                                    PartitionCols:_col0
                                                    Select Operator [SEL_215] (rows=144002668 width=135)
                                                      Output:["_col0","_col1"]
                                                      Filter Operator [FIL_214] (rows=144002668 width=135)
                                                        predicate:((ws_sold_date_sk BETWEEN DynamicValue(RS_26_date_dim_d_date_sk_min) AND DynamicValue(RS_26_date_dim_d_date_sk_max) and in_bloom_filter(ws_sold_date_sk, DynamicValue(RS_26_date_dim_d_date_sk_bloom_filter))) and ws_bill_customer_sk is not null and ws_sold_date_sk is not null)
                                                        TableScan [TS_19] (rows=144002668 width=135)
                                                          default@web_sales,web_sales,Tbl:COMPLETE,Col:NONE,Output:["ws_sold_date_sk","ws_bill_customer_sk"]
                                                        <-Reducer 17 [BROADCAST_EDGE] vectorized
                                                          BROADCAST [RS_213]
                                                            Group By Operator [GBY_212] (rows=1 width=12)
                                                              Output:["_col0","_col1","_col2"],aggregations:["min(VALUE._col0)","max(VALUE._col1)","bloom_filter(VALUE._col2, expectedEntries=1000000)"]
                                                            <-Map 13 [CUSTOM_SIMPLE_EDGE] vectorized
                                                              PARTITION_ONLY_SHUFFLE [RS_203]
                                                                Group By Operator [GBY_200] (rows=1 width=12)
                                                                  Output:["_col0","_col1","_col2"],aggregations:["min(_col0)","max(_col0)","bloom_filter(_col0, expectedEntries=1000000)"]
                                                                  Select Operator [SEL_196] (rows=4058 width=1119)
                                                                    Output:["_col0"]
                                                                     Please refer to the previous Select Operator [SEL_192]
=======
STAGE PLANS:
  Stage: Stage-1
    Tez
#### A masked pattern was here ####
      Edges:
        Map 11 <- Map 12 (BROADCAST_EDGE), Reducer 8 (BROADCAST_EDGE)
        Map 13 <- Map 12 (BROADCAST_EDGE)
        Map 15 <- Map 12 (BROADCAST_EDGE)
        Reducer 14 <- Map 13 (SIMPLE_EDGE)
        Reducer 16 <- Map 15 (SIMPLE_EDGE)
        Reducer 2 <- Map 1 (SIMPLE_EDGE), Map 9 (SIMPLE_EDGE)
        Reducer 3 <- Map 10 (SIMPLE_EDGE), Reducer 2 (SIMPLE_EDGE)
        Reducer 4 <- Map 11 (SIMPLE_EDGE), Reducer 14 (ONE_TO_ONE_EDGE), Reducer 3 (SIMPLE_EDGE)
        Reducer 5 <- Reducer 16 (ONE_TO_ONE_EDGE), Reducer 4 (ONE_TO_ONE_EDGE)
        Reducer 6 <- Reducer 5 (SIMPLE_EDGE)
        Reducer 7 <- Reducer 6 (SIMPLE_EDGE)
        Reducer 8 <- Reducer 3 (CUSTOM_SIMPLE_EDGE)
#### A masked pattern was here ####
      Vertices:
        Map 1 
            Map Operator Tree:
                TableScan
                  alias: c
                  filterExpr: (c_current_addr_sk is not null and c_current_cdemo_sk is not null and c_customer_sk is not null) (type: boolean)
                  Statistics: Num rows: 80000000 Data size: 68801615852 Basic stats: COMPLETE Column stats: NONE
                  TableScan Vectorization:
                      native: true
                  Filter Operator
                    Filter Vectorization:
                        className: VectorFilterOperator
                        native: true
                        predicateExpression: FilterExprAndExpr(children: SelectColumnIsNotNull(col 4:int), SelectColumnIsNotNull(col 2:int), SelectColumnIsNotNull(col 0:int))
                    predicate: (c_current_addr_sk is not null and c_current_cdemo_sk is not null and c_customer_sk is not null) (type: boolean)
                    Statistics: Num rows: 80000000 Data size: 68801615852 Basic stats: COMPLETE Column stats: NONE
                    Select Operator
                      expressions: c_customer_sk (type: int), c_current_cdemo_sk (type: int), c_current_addr_sk (type: int)
                      outputColumnNames: _col0, _col1, _col2
                      Select Vectorization:
                          className: VectorSelectOperator
                          native: true
                          projectedOutputColumnNums: [0, 2, 4]
                      Statistics: Num rows: 80000000 Data size: 68801615852 Basic stats: COMPLETE Column stats: NONE
                      Reduce Output Operator
                        key expressions: _col2 (type: int)
                        sort order: +
                        Map-reduce partition columns: _col2 (type: int)
                        Reduce Sink Vectorization:
                            className: VectorReduceSinkLongOperator
                            native: true
                            nativeConditionsMet: hive.vectorized.execution.reducesink.new.enabled IS true, hive.execution.engine tez IN [tez, spark] IS true, No PTF TopN IS true, No DISTINCT columns IS true, BinarySortableSerDe for keys IS true, LazyBinarySerDe for values IS true
                        Statistics: Num rows: 80000000 Data size: 68801615852 Basic stats: COMPLETE Column stats: NONE
                        value expressions: _col0 (type: int), _col1 (type: int)
            Execution mode: vectorized
            Map Vectorization:
                enabled: true
                enabledConditionsMet: hive.vectorized.use.vectorized.input.format IS true
                inputFormatFeatureSupport: [DECIMAL_64]
                featureSupportInUse: [DECIMAL_64]
                inputFileFormats: org.apache.hadoop.hive.ql.io.orc.OrcInputFormat
                allNative: true
                usesVectorUDFAdaptor: false
                vectorized: true
        Map 10 
            Map Operator Tree:
                TableScan
                  alias: customer_demographics
                  filterExpr: cd_demo_sk is not null (type: boolean)
                  Statistics: Num rows: 1861800 Data size: 717186159 Basic stats: COMPLETE Column stats: NONE
                  TableScan Vectorization:
                      native: true
                  Filter Operator
                    Filter Vectorization:
                        className: VectorFilterOperator
                        native: true
                        predicateExpression: SelectColumnIsNotNull(col 0:int)
                    predicate: cd_demo_sk is not null (type: boolean)
                    Statistics: Num rows: 1861800 Data size: 717186159 Basic stats: COMPLETE Column stats: NONE
                    Select Operator
                      expressions: cd_demo_sk (type: int), cd_gender (type: string), cd_marital_status (type: string), cd_education_status (type: string), cd_purchase_estimate (type: int), cd_credit_rating (type: string)
                      outputColumnNames: _col0, _col1, _col2, _col3, _col4, _col5
                      Select Vectorization:
                          className: VectorSelectOperator
                          native: true
                          projectedOutputColumnNums: [0, 1, 2, 3, 4, 5]
                      Statistics: Num rows: 1861800 Data size: 717186159 Basic stats: COMPLETE Column stats: NONE
                      Reduce Output Operator
                        key expressions: _col0 (type: int)
                        sort order: +
                        Map-reduce partition columns: _col0 (type: int)
                        Reduce Sink Vectorization:
                            className: VectorReduceSinkLongOperator
                            native: true
                            nativeConditionsMet: hive.vectorized.execution.reducesink.new.enabled IS true, hive.execution.engine tez IN [tez, spark] IS true, No PTF TopN IS true, No DISTINCT columns IS true, BinarySortableSerDe for keys IS true, LazyBinarySerDe for values IS true
                        Statistics: Num rows: 1861800 Data size: 717186159 Basic stats: COMPLETE Column stats: NONE
                        value expressions: _col1 (type: string), _col2 (type: string), _col3 (type: string), _col4 (type: int), _col5 (type: string)
            Execution mode: vectorized
            Map Vectorization:
                enabled: true
                enabledConditionsMet: hive.vectorized.use.vectorized.input.format IS true
                inputFormatFeatureSupport: [DECIMAL_64]
                featureSupportInUse: [DECIMAL_64]
                inputFileFormats: org.apache.hadoop.hive.ql.io.orc.OrcInputFormat
                allNative: true
                usesVectorUDFAdaptor: false
                vectorized: true
        Map 11 
            Map Operator Tree:
                TableScan
                  alias: store_sales
                  filterExpr: (ss_customer_sk is not null and ss_sold_date_sk is not null and (ss_customer_sk BETWEEN DynamicValue(RS_41_c_c_customer_sk_min) AND DynamicValue(RS_41_c_c_customer_sk_max) and in_bloom_filter(ss_customer_sk, DynamicValue(RS_41_c_c_customer_sk_bloom_filter)))) (type: boolean)
                  Statistics: Num rows: 575995635 Data size: 50814502088 Basic stats: COMPLETE Column stats: NONE
                  TableScan Vectorization:
                      native: true
                  Filter Operator
                    Filter Vectorization:
                        className: VectorFilterOperator
                        native: true
                        predicateExpression: FilterExprAndExpr(children: SelectColumnIsNotNull(col 3:int), SelectColumnIsNotNull(col 0:int), FilterExprAndExpr(children: FilterLongColumnBetweenDynamicValue(col 3:int, left 0, right 0), VectorInBloomFilterColDynamicValue))
                    predicate: ((ss_customer_sk BETWEEN DynamicValue(RS_41_c_c_customer_sk_min) AND DynamicValue(RS_41_c_c_customer_sk_max) and in_bloom_filter(ss_customer_sk, DynamicValue(RS_41_c_c_customer_sk_bloom_filter))) and ss_customer_sk is not null and ss_sold_date_sk is not null) (type: boolean)
                    Statistics: Num rows: 575995635 Data size: 50814502088 Basic stats: COMPLETE Column stats: NONE
                    Select Operator
                      expressions: ss_sold_date_sk (type: int), ss_customer_sk (type: int)
                      outputColumnNames: _col0, _col1
                      Select Vectorization:
                          className: VectorSelectOperator
                          native: true
                          projectedOutputColumnNums: [0, 3]
                      Statistics: Num rows: 575995635 Data size: 50814502088 Basic stats: COMPLETE Column stats: NONE
                      Map Join Operator
                        condition map:
                             Inner Join 0 to 1
                        keys:
                          0 _col0 (type: int)
                          1 _col0 (type: int)
                        Map Join Vectorization:
                            className: VectorMapJoinInnerBigOnlyLongOperator
                            native: true
                            nativeConditionsMet: hive.mapjoin.optimized.hashtable IS true, hive.vectorized.execution.mapjoin.native.enabled IS true, hive.execution.engine tez IN [tez, spark] IS true, One MapJoin Condition IS true, No nullsafe IS true, Small table vectorizes IS true, Optimized Table and Supports Key Types IS true
                        outputColumnNames: _col1
                        input vertices:
                          1 Map 12
                        Statistics: Num rows: 633595212 Data size: 55895953508 Basic stats: COMPLETE Column stats: NONE
                        HybridGraceHashJoin: true
                        Select Operator
                          expressions: _col1 (type: int)
                          outputColumnNames: _col0
                          Select Vectorization:
                              className: VectorSelectOperator
                              native: true
                              projectedOutputColumnNums: [3]
                          Statistics: Num rows: 633595212 Data size: 55895953508 Basic stats: COMPLETE Column stats: NONE
                          Group By Operator
                            Group By Vectorization:
                                className: VectorGroupByOperator
                                groupByMode: HASH
                                keyExpressions: col 3:int
                                native: false
                                vectorProcessingMode: HASH
                                projectedOutputColumnNums: []
                            keys: _col0 (type: int)
                            mode: hash
                            outputColumnNames: _col0
                            Statistics: Num rows: 633595212 Data size: 55895953508 Basic stats: COMPLETE Column stats: NONE
                            Reduce Output Operator
                              key expressions: _col0 (type: int)
                              sort order: +
                              Map-reduce partition columns: _col0 (type: int)
                              Reduce Sink Vectorization:
                                  className: VectorReduceSinkObjectHashOperator
                                  native: true
                                  nativeConditionsMet: hive.vectorized.execution.reducesink.new.enabled IS true, hive.execution.engine tez IN [tez, spark] IS true, No PTF TopN IS true, No DISTINCT columns IS true, BinarySortableSerDe for keys IS true, LazyBinarySerDe for values IS true
                              Statistics: Num rows: 633595212 Data size: 55895953508 Basic stats: COMPLETE Column stats: NONE
            Execution mode: vectorized
            Map Vectorization:
                enabled: true
                enabledConditionsMet: hive.vectorized.use.vectorized.input.format IS true
                inputFormatFeatureSupport: [DECIMAL_64]
                featureSupportInUse: [DECIMAL_64]
                inputFileFormats: org.apache.hadoop.hive.ql.io.orc.OrcInputFormat
                allNative: false
                usesVectorUDFAdaptor: false
                vectorized: true
        Map 12 
            Map Operator Tree:
                TableScan
                  alias: date_dim
                  filterExpr: ((d_year = 1999) and d_moy BETWEEN 1 AND 3 and d_date_sk is not null) (type: boolean)
                  Statistics: Num rows: 73049 Data size: 81741831 Basic stats: COMPLETE Column stats: NONE
                  TableScan Vectorization:
                      native: true
                  Filter Operator
                    Filter Vectorization:
                        className: VectorFilterOperator
                        native: true
                        predicateExpression: FilterExprAndExpr(children: FilterLongColEqualLongScalar(col 6:int, val 1999), FilterLongColumnBetween(col 8:int, left 1, right 3), SelectColumnIsNotNull(col 0:int))
                    predicate: ((d_year = 1999) and d_date_sk is not null and d_moy BETWEEN 1 AND 3) (type: boolean)
                    Statistics: Num rows: 4058 Data size: 4540902 Basic stats: COMPLETE Column stats: NONE
                    Select Operator
                      expressions: d_date_sk (type: int)
                      outputColumnNames: _col0
                      Select Vectorization:
                          className: VectorSelectOperator
                          native: true
                          projectedOutputColumnNums: [0]
                      Statistics: Num rows: 4058 Data size: 4540902 Basic stats: COMPLETE Column stats: NONE
                      Reduce Output Operator
                        key expressions: _col0 (type: int)
                        sort order: +
                        Map-reduce partition columns: _col0 (type: int)
                        Reduce Sink Vectorization:
                            className: VectorReduceSinkLongOperator
                            native: true
                            nativeConditionsMet: hive.vectorized.execution.reducesink.new.enabled IS true, hive.execution.engine tez IN [tez, spark] IS true, No PTF TopN IS true, No DISTINCT columns IS true, BinarySortableSerDe for keys IS true, LazyBinarySerDe for values IS true
                        Statistics: Num rows: 4058 Data size: 4540902 Basic stats: COMPLETE Column stats: NONE
                      Reduce Output Operator
                        key expressions: _col0 (type: int)
                        sort order: +
                        Map-reduce partition columns: _col0 (type: int)
                        Reduce Sink Vectorization:
                            className: VectorReduceSinkLongOperator
                            native: true
                            nativeConditionsMet: hive.vectorized.execution.reducesink.new.enabled IS true, hive.execution.engine tez IN [tez, spark] IS true, No PTF TopN IS true, No DISTINCT columns IS true, BinarySortableSerDe for keys IS true, LazyBinarySerDe for values IS true
                        Statistics: Num rows: 4058 Data size: 4540902 Basic stats: COMPLETE Column stats: NONE
                      Reduce Output Operator
                        key expressions: _col0 (type: int)
                        sort order: +
                        Map-reduce partition columns: _col0 (type: int)
                        Reduce Sink Vectorization:
                            className: VectorReduceSinkLongOperator
                            native: true
                            nativeConditionsMet: hive.vectorized.execution.reducesink.new.enabled IS true, hive.execution.engine tez IN [tez, spark] IS true, No PTF TopN IS true, No DISTINCT columns IS true, BinarySortableSerDe for keys IS true, LazyBinarySerDe for values IS true
                        Statistics: Num rows: 4058 Data size: 4540902 Basic stats: COMPLETE Column stats: NONE
            Execution mode: vectorized
            Map Vectorization:
                enabled: true
                enabledConditionsMet: hive.vectorized.use.vectorized.input.format IS true
                inputFormatFeatureSupport: [DECIMAL_64]
                featureSupportInUse: [DECIMAL_64]
                inputFileFormats: org.apache.hadoop.hive.ql.io.orc.OrcInputFormat
                allNative: true
                usesVectorUDFAdaptor: false
                vectorized: true
        Map 13 
            Map Operator Tree:
                TableScan
                  alias: web_sales
                  filterExpr: (ws_bill_customer_sk is not null and ws_sold_date_sk is not null) (type: boolean)
                  Statistics: Num rows: 144002668 Data size: 19580198212 Basic stats: COMPLETE Column stats: NONE
                  TableScan Vectorization:
                      native: true
                  Filter Operator
                    Filter Vectorization:
                        className: VectorFilterOperator
                        native: true
                        predicateExpression: FilterExprAndExpr(children: SelectColumnIsNotNull(col 4:int), SelectColumnIsNotNull(col 0:int))
                    predicate: (ws_bill_customer_sk is not null and ws_sold_date_sk is not null) (type: boolean)
                    Statistics: Num rows: 144002668 Data size: 19580198212 Basic stats: COMPLETE Column stats: NONE
                    Select Operator
                      expressions: ws_sold_date_sk (type: int), ws_bill_customer_sk (type: int)
                      outputColumnNames: _col0, _col1
                      Select Vectorization:
                          className: VectorSelectOperator
                          native: true
                          projectedOutputColumnNums: [0, 4]
                      Statistics: Num rows: 144002668 Data size: 19580198212 Basic stats: COMPLETE Column stats: NONE
                      Map Join Operator
                        condition map:
                             Inner Join 0 to 1
                        keys:
                          0 _col0 (type: int)
                          1 _col0 (type: int)
                        Map Join Vectorization:
                            className: VectorMapJoinInnerBigOnlyLongOperator
                            native: true
                            nativeConditionsMet: hive.mapjoin.optimized.hashtable IS true, hive.vectorized.execution.mapjoin.native.enabled IS true, hive.execution.engine tez IN [tez, spark] IS true, One MapJoin Condition IS true, No nullsafe IS true, Small table vectorizes IS true, Optimized Table and Supports Key Types IS true
                        outputColumnNames: _col1
                        input vertices:
                          1 Map 12
                        Statistics: Num rows: 158402938 Data size: 21538218500 Basic stats: COMPLETE Column stats: NONE
                        HybridGraceHashJoin: true
                        Group By Operator
                          Group By Vectorization:
                              className: VectorGroupByOperator
                              groupByMode: HASH
                              keyExpressions: col 4:int
                              native: false
                              vectorProcessingMode: HASH
                              projectedOutputColumnNums: []
                          keys: _col1 (type: int)
                          mode: hash
                          outputColumnNames: _col0
                          Statistics: Num rows: 158402938 Data size: 21538218500 Basic stats: COMPLETE Column stats: NONE
                          Reduce Output Operator
                            key expressions: _col0 (type: int)
                            sort order: +
                            Map-reduce partition columns: _col0 (type: int)
                            Reduce Sink Vectorization:
                                className: VectorReduceSinkObjectHashOperator
                                native: true
                                nativeConditionsMet: hive.vectorized.execution.reducesink.new.enabled IS true, hive.execution.engine tez IN [tez, spark] IS true, No PTF TopN IS true, No DISTINCT columns IS true, BinarySortableSerDe for keys IS true, LazyBinarySerDe for values IS true
                            Statistics: Num rows: 158402938 Data size: 21538218500 Basic stats: COMPLETE Column stats: NONE
            Execution mode: vectorized
            Map Vectorization:
                enabled: true
                enabledConditionsMet: hive.vectorized.use.vectorized.input.format IS true
                inputFormatFeatureSupport: [DECIMAL_64]
                featureSupportInUse: [DECIMAL_64]
                inputFileFormats: org.apache.hadoop.hive.ql.io.orc.OrcInputFormat
                allNative: false
                usesVectorUDFAdaptor: false
                vectorized: true
        Map 15 
            Map Operator Tree:
                TableScan
                  alias: catalog_sales
                  filterExpr: (cs_ship_customer_sk is not null and cs_sold_date_sk is not null) (type: boolean)
                  Statistics: Num rows: 287989836 Data size: 38999608952 Basic stats: COMPLETE Column stats: NONE
                  TableScan Vectorization:
                      native: true
                  Filter Operator
                    Filter Vectorization:
                        className: VectorFilterOperator
                        native: true
                        predicateExpression: FilterExprAndExpr(children: SelectColumnIsNotNull(col 7:int), SelectColumnIsNotNull(col 0:int))
                    predicate: (cs_ship_customer_sk is not null and cs_sold_date_sk is not null) (type: boolean)
                    Statistics: Num rows: 287989836 Data size: 38999608952 Basic stats: COMPLETE Column stats: NONE
                    Select Operator
                      expressions: cs_sold_date_sk (type: int), cs_ship_customer_sk (type: int)
                      outputColumnNames: _col0, _col1
                      Select Vectorization:
                          className: VectorSelectOperator
                          native: true
                          projectedOutputColumnNums: [0, 7]
                      Statistics: Num rows: 287989836 Data size: 38999608952 Basic stats: COMPLETE Column stats: NONE
                      Map Join Operator
                        condition map:
                             Inner Join 0 to 1
                        keys:
                          0 _col0 (type: int)
                          1 _col0 (type: int)
                        Map Join Vectorization:
                            className: VectorMapJoinInnerBigOnlyLongOperator
                            native: true
                            nativeConditionsMet: hive.mapjoin.optimized.hashtable IS true, hive.vectorized.execution.mapjoin.native.enabled IS true, hive.execution.engine tez IN [tez, spark] IS true, One MapJoin Condition IS true, No nullsafe IS true, Small table vectorizes IS true, Optimized Table and Supports Key Types IS true
                        outputColumnNames: _col1
                        input vertices:
                          1 Map 12
                        Statistics: Num rows: 316788826 Data size: 42899570777 Basic stats: COMPLETE Column stats: NONE
                        HybridGraceHashJoin: true
                        Group By Operator
                          Group By Vectorization:
                              className: VectorGroupByOperator
                              groupByMode: HASH
                              keyExpressions: col 7:int
                              native: false
                              vectorProcessingMode: HASH
                              projectedOutputColumnNums: []
                          keys: _col1 (type: int)
                          mode: hash
                          outputColumnNames: _col0
                          Statistics: Num rows: 316788826 Data size: 42899570777 Basic stats: COMPLETE Column stats: NONE
                          Reduce Output Operator
                            key expressions: _col0 (type: int)
                            sort order: +
                            Map-reduce partition columns: _col0 (type: int)
                            Reduce Sink Vectorization:
                                className: VectorReduceSinkObjectHashOperator
                                native: true
                                nativeConditionsMet: hive.vectorized.execution.reducesink.new.enabled IS true, hive.execution.engine tez IN [tez, spark] IS true, No PTF TopN IS true, No DISTINCT columns IS true, BinarySortableSerDe for keys IS true, LazyBinarySerDe for values IS true
                            Statistics: Num rows: 316788826 Data size: 42899570777 Basic stats: COMPLETE Column stats: NONE
            Execution mode: vectorized
            Map Vectorization:
                enabled: true
                enabledConditionsMet: hive.vectorized.use.vectorized.input.format IS true
                inputFormatFeatureSupport: [DECIMAL_64]
                featureSupportInUse: [DECIMAL_64]
                inputFileFormats: org.apache.hadoop.hive.ql.io.orc.OrcInputFormat
                allNative: false
                usesVectorUDFAdaptor: false
                vectorized: true
        Map 9 
            Map Operator Tree:
                TableScan
                  alias: ca
                  filterExpr: ((ca_state) IN ('CO', 'IL', 'MN') and ca_address_sk is not null) (type: boolean)
                  Statistics: Num rows: 40000000 Data size: 40595195284 Basic stats: COMPLETE Column stats: NONE
                  TableScan Vectorization:
                      native: true
                  Filter Operator
                    Filter Vectorization:
                        className: VectorFilterOperator
                        native: true
                        predicateExpression: FilterExprAndExpr(children: FilterStringColumnInList(col 8, values CO, IL, MN), SelectColumnIsNotNull(col 0:int))
                    predicate: ((ca_state) IN ('CO', 'IL', 'MN') and ca_address_sk is not null) (type: boolean)
                    Statistics: Num rows: 40000000 Data size: 40595195284 Basic stats: COMPLETE Column stats: NONE
                    Select Operator
                      expressions: ca_address_sk (type: int)
                      outputColumnNames: _col0
                      Select Vectorization:
                          className: VectorSelectOperator
                          native: true
                          projectedOutputColumnNums: [0]
                      Statistics: Num rows: 40000000 Data size: 40595195284 Basic stats: COMPLETE Column stats: NONE
                      Reduce Output Operator
                        key expressions: _col0 (type: int)
                        sort order: +
                        Map-reduce partition columns: _col0 (type: int)
                        Reduce Sink Vectorization:
                            className: VectorReduceSinkLongOperator
                            native: true
                            nativeConditionsMet: hive.vectorized.execution.reducesink.new.enabled IS true, hive.execution.engine tez IN [tez, spark] IS true, No PTF TopN IS true, No DISTINCT columns IS true, BinarySortableSerDe for keys IS true, LazyBinarySerDe for values IS true
                        Statistics: Num rows: 40000000 Data size: 40595195284 Basic stats: COMPLETE Column stats: NONE
            Execution mode: vectorized
            Map Vectorization:
                enabled: true
                enabledConditionsMet: hive.vectorized.use.vectorized.input.format IS true
                inputFormatFeatureSupport: [DECIMAL_64]
                featureSupportInUse: [DECIMAL_64]
                inputFileFormats: org.apache.hadoop.hive.ql.io.orc.OrcInputFormat
                allNative: true
                usesVectorUDFAdaptor: false
                vectorized: true
        Reducer 14 
            Execution mode: vectorized
            Reduce Vectorization:
                enabled: true
                enableConditionsMet: hive.vectorized.execution.reduce.enabled IS true, hive.execution.engine tez IN [tez, spark] IS true
                allNative: false
                usesVectorUDFAdaptor: false
                vectorized: true
            Reduce Operator Tree:
              Group By Operator
                Group By Vectorization:
                    className: VectorGroupByOperator
                    groupByMode: MERGEPARTIAL
                    keyExpressions: col 0:int
                    native: false
                    vectorProcessingMode: MERGE_PARTIAL
                    projectedOutputColumnNums: []
                keys: KEY._col0 (type: int)
                mode: mergepartial
                outputColumnNames: _col0
                Statistics: Num rows: 79201469 Data size: 10769109250 Basic stats: COMPLETE Column stats: NONE
                Select Operator
                  expressions: _col0 (type: int), true (type: boolean)
                  outputColumnNames: _col0, _col1
                  Select Vectorization:
                      className: VectorSelectOperator
                      native: true
                      projectedOutputColumnNums: [0, 1]
                      selectExpressions: ConstantVectorExpression(val 1) -> 1:boolean
                  Statistics: Num rows: 79201469 Data size: 10769109250 Basic stats: COMPLETE Column stats: NONE
                  Reduce Output Operator
                    key expressions: _col0 (type: int)
                    sort order: +
                    Map-reduce partition columns: _col0 (type: int)
                    Reduce Sink Vectorization:
                        className: VectorReduceSinkObjectHashOperator
                        native: true
                        nativeConditionsMet: hive.vectorized.execution.reducesink.new.enabled IS true, hive.execution.engine tez IN [tez, spark] IS true, No PTF TopN IS true, No DISTINCT columns IS true, BinarySortableSerDe for keys IS true, LazyBinarySerDe for values IS true
                    Statistics: Num rows: 79201469 Data size: 10769109250 Basic stats: COMPLETE Column stats: NONE
                    value expressions: _col1 (type: boolean)
        Reducer 16 
            Execution mode: vectorized
            Reduce Vectorization:
                enabled: true
                enableConditionsMet: hive.vectorized.execution.reduce.enabled IS true, hive.execution.engine tez IN [tez, spark] IS true
                allNative: false
                usesVectorUDFAdaptor: false
                vectorized: true
            Reduce Operator Tree:
              Group By Operator
                Group By Vectorization:
                    className: VectorGroupByOperator
                    groupByMode: MERGEPARTIAL
                    keyExpressions: col 0:int
                    native: false
                    vectorProcessingMode: MERGE_PARTIAL
                    projectedOutputColumnNums: []
                keys: KEY._col0 (type: int)
                mode: mergepartial
                outputColumnNames: _col0
                Statistics: Num rows: 158394413 Data size: 21449785388 Basic stats: COMPLETE Column stats: NONE
                Select Operator
                  expressions: _col0 (type: int), true (type: boolean)
                  outputColumnNames: _col0, _col1
                  Select Vectorization:
                      className: VectorSelectOperator
                      native: true
                      projectedOutputColumnNums: [0, 1]
                      selectExpressions: ConstantVectorExpression(val 1) -> 1:boolean
                  Statistics: Num rows: 158394413 Data size: 21449785388 Basic stats: COMPLETE Column stats: NONE
                  Reduce Output Operator
                    key expressions: _col0 (type: int)
                    sort order: +
                    Map-reduce partition columns: _col0 (type: int)
                    Reduce Sink Vectorization:
                        className: VectorReduceSinkObjectHashOperator
                        native: true
                        nativeConditionsMet: hive.vectorized.execution.reducesink.new.enabled IS true, hive.execution.engine tez IN [tez, spark] IS true, No PTF TopN IS true, No DISTINCT columns IS true, BinarySortableSerDe for keys IS true, LazyBinarySerDe for values IS true
                    Statistics: Num rows: 158394413 Data size: 21449785388 Basic stats: COMPLETE Column stats: NONE
                    value expressions: _col1 (type: boolean)
        Reducer 2 
            Reduce Operator Tree:
              Merge Join Operator
                condition map:
                     Inner Join 0 to 1
                keys:
                  0 _col2 (type: int)
                  1 _col0 (type: int)
                outputColumnNames: _col0, _col1
                Statistics: Num rows: 88000001 Data size: 75681779077 Basic stats: COMPLETE Column stats: NONE
                Reduce Output Operator
                  key expressions: _col1 (type: int)
                  sort order: +
                  Map-reduce partition columns: _col1 (type: int)
                  Statistics: Num rows: 88000001 Data size: 75681779077 Basic stats: COMPLETE Column stats: NONE
                  value expressions: _col0 (type: int)
        Reducer 3 
            Reduce Operator Tree:
              Merge Join Operator
                condition map:
                     Inner Join 0 to 1
                keys:
                  0 _col1 (type: int)
                  1 _col0 (type: int)
                outputColumnNames: _col0, _col6, _col7, _col8, _col9, _col10
                Statistics: Num rows: 96800003 Data size: 83249958789 Basic stats: COMPLETE Column stats: NONE
                Reduce Output Operator
                  key expressions: _col0 (type: int)
                  sort order: +
                  Map-reduce partition columns: _col0 (type: int)
                  Statistics: Num rows: 96800003 Data size: 83249958789 Basic stats: COMPLETE Column stats: NONE
                  value expressions: _col6 (type: string), _col7 (type: string), _col8 (type: string), _col9 (type: int), _col10 (type: string)
                Select Operator
                  expressions: _col0 (type: int)
                  outputColumnNames: _col0
                  Statistics: Num rows: 96800003 Data size: 83249958789 Basic stats: COMPLETE Column stats: NONE
                  Group By Operator
                    aggregations: min(_col0), max(_col0), bloom_filter(_col0, expectedEntries=96800000)
                    mode: hash
                    outputColumnNames: _col0, _col1, _col2
                    Statistics: Num rows: 1 Data size: 12 Basic stats: COMPLETE Column stats: NONE
                    Reduce Output Operator
                      sort order: 
                      Statistics: Num rows: 1 Data size: 12 Basic stats: COMPLETE Column stats: NONE
                      value expressions: _col0 (type: int), _col1 (type: int), _col2 (type: binary)
        Reducer 4 
            Reduce Operator Tree:
              Merge Join Operator
                condition map:
                     Left Semi Join 0 to 1
                     Left Outer Join 0 to 2
                keys:
                  0 _col0 (type: int)
                  1 _col0 (type: int)
                  2 _col0 (type: int)
                outputColumnNames: _col0, _col6, _col7, _col8, _col9, _col10, _col12
                Statistics: Num rows: 1393909496 Data size: 122971100382 Basic stats: COMPLETE Column stats: NONE
                Filter Operator
                  predicate: _col12 is null (type: boolean)
                  Statistics: Num rows: 696954748 Data size: 61485550191 Basic stats: COMPLETE Column stats: NONE
                  Select Operator
                    expressions: _col0 (type: int), _col6 (type: string), _col7 (type: string), _col8 (type: string), _col9 (type: int), _col10 (type: string)
                    outputColumnNames: _col0, _col6, _col7, _col8, _col9, _col10
                    Statistics: Num rows: 696954748 Data size: 61485550191 Basic stats: COMPLETE Column stats: NONE
                    Reduce Output Operator
                      key expressions: _col0 (type: int)
                      sort order: +
                      Map-reduce partition columns: _col0 (type: int)
                      Statistics: Num rows: 696954748 Data size: 61485550191 Basic stats: COMPLETE Column stats: NONE
                      value expressions: _col6 (type: string), _col7 (type: string), _col8 (type: string), _col9 (type: int), _col10 (type: string)
        Reducer 5 
            Reduce Operator Tree:
              Merge Join Operator
                condition map:
                     Left Outer Join 0 to 1
                keys:
                  0 _col0 (type: int)
                  1 _col0 (type: int)
                outputColumnNames: _col6, _col7, _col8, _col9, _col10, _col14
                Statistics: Num rows: 766650239 Data size: 67634106676 Basic stats: COMPLETE Column stats: NONE
                Filter Operator
                  predicate: _col14 is null (type: boolean)
                  Statistics: Num rows: 383325119 Data size: 33817053293 Basic stats: COMPLETE Column stats: NONE
                  Select Operator
                    expressions: _col6 (type: string), _col7 (type: string), _col8 (type: string), _col9 (type: int), _col10 (type: string)
                    outputColumnNames: _col6, _col7, _col8, _col9, _col10
                    Statistics: Num rows: 383325119 Data size: 33817053293 Basic stats: COMPLETE Column stats: NONE
                    Top N Key Operator
                      sort order: +++++
                      keys: _col6 (type: string), _col7 (type: string), _col8 (type: string), _col9 (type: int), _col10 (type: string)
                      Statistics: Num rows: 383325119 Data size: 33817053293 Basic stats: COMPLETE Column stats: NONE
                      top n: 100
                      Group By Operator
                        aggregations: count()
                        keys: _col6 (type: string), _col7 (type: string), _col8 (type: string), _col9 (type: int), _col10 (type: string)
                        mode: hash
                        outputColumnNames: _col0, _col1, _col2, _col3, _col4, _col5
                        Statistics: Num rows: 383325119 Data size: 33817053293 Basic stats: COMPLETE Column stats: NONE
                        Reduce Output Operator
                          key expressions: _col0 (type: string), _col1 (type: string), _col2 (type: string), _col3 (type: int), _col4 (type: string)
                          sort order: +++++
                          Map-reduce partition columns: _col0 (type: string), _col1 (type: string), _col2 (type: string), _col3 (type: int), _col4 (type: string)
                          Statistics: Num rows: 383325119 Data size: 33817053293 Basic stats: COMPLETE Column stats: NONE
                          TopN Hash Memory Usage: 0.1
                          value expressions: _col5 (type: bigint)
        Reducer 6 
            Execution mode: vectorized
            Reduce Vectorization:
                enabled: true
                enableConditionsMet: hive.vectorized.execution.reduce.enabled IS true, hive.execution.engine tez IN [tez, spark] IS true
                allNative: false
                usesVectorUDFAdaptor: false
                vectorized: true
            Reduce Operator Tree:
              Group By Operator
                aggregations: count(VALUE._col0)
                Group By Vectorization:
                    aggregators: VectorUDAFCountMerge(col 5:bigint) -> bigint
                    className: VectorGroupByOperator
                    groupByMode: MERGEPARTIAL
                    keyExpressions: col 0:string, col 1:string, col 2:string, col 3:int, col 4:string
                    native: false
                    vectorProcessingMode: MERGE_PARTIAL
                    projectedOutputColumnNums: [0]
                keys: KEY._col0 (type: string), KEY._col1 (type: string), KEY._col2 (type: string), KEY._col3 (type: int), KEY._col4 (type: string)
                mode: mergepartial
                outputColumnNames: _col0, _col1, _col2, _col3, _col4, _col5
                Statistics: Num rows: 191662559 Data size: 16908526602 Basic stats: COMPLETE Column stats: NONE
                Select Operator
                  expressions: _col0 (type: string), _col1 (type: string), _col2 (type: string), _col5 (type: bigint), _col3 (type: int), _col4 (type: string)
                  outputColumnNames: _col0, _col1, _col2, _col3, _col4, _col6
                  Select Vectorization:
                      className: VectorSelectOperator
                      native: true
                      projectedOutputColumnNums: [0, 1, 2, 5, 3, 4]
                  Statistics: Num rows: 191662559 Data size: 16908526602 Basic stats: COMPLETE Column stats: NONE
                  Reduce Output Operator
                    key expressions: _col0 (type: string), _col1 (type: string), _col2 (type: string), _col4 (type: int), _col6 (type: string)
                    sort order: +++++
                    Reduce Sink Vectorization:
                        className: VectorReduceSinkObjectHashOperator
                        native: true
                        nativeConditionsMet: hive.vectorized.execution.reducesink.new.enabled IS true, hive.execution.engine tez IN [tez, spark] IS true, No PTF TopN IS true, No DISTINCT columns IS true, BinarySortableSerDe for keys IS true, LazyBinarySerDe for values IS true
                    Statistics: Num rows: 191662559 Data size: 16908526602 Basic stats: COMPLETE Column stats: NONE
                    TopN Hash Memory Usage: 0.1
                    value expressions: _col3 (type: bigint)
        Reducer 7 
            Execution mode: vectorized
            Reduce Vectorization:
                enabled: true
                enableConditionsMet: hive.vectorized.execution.reduce.enabled IS true, hive.execution.engine tez IN [tez, spark] IS true
                allNative: false
                usesVectorUDFAdaptor: false
                vectorized: true
            Reduce Operator Tree:
              Select Operator
                expressions: KEY.reducesinkkey0 (type: string), KEY.reducesinkkey1 (type: string), KEY.reducesinkkey2 (type: string), VALUE._col0 (type: bigint), KEY.reducesinkkey3 (type: int), VALUE._col0 (type: bigint), KEY.reducesinkkey4 (type: string), VALUE._col0 (type: bigint)
                outputColumnNames: _col0, _col1, _col2, _col3, _col4, _col5, _col6, _col7
                Select Vectorization:
                    className: VectorSelectOperator
                    native: true
                    projectedOutputColumnNums: [0, 1, 2, 5, 3, 5, 4, 5]
                Statistics: Num rows: 191662559 Data size: 16908526602 Basic stats: COMPLETE Column stats: NONE
                Limit
                  Number of rows: 100
                  Limit Vectorization:
                      className: VectorLimitOperator
                      native: true
                  Statistics: Num rows: 100 Data size: 8800 Basic stats: COMPLETE Column stats: NONE
                  File Output Operator
                    compressed: false
                    File Sink Vectorization:
                        className: VectorFileSinkOperator
                        native: false
                    Statistics: Num rows: 100 Data size: 8800 Basic stats: COMPLETE Column stats: NONE
                    table:
                        input format: org.apache.hadoop.mapred.SequenceFileInputFormat
                        output format: org.apache.hadoop.hive.ql.io.HiveSequenceFileOutputFormat
                        serde: org.apache.hadoop.hive.serde2.lazy.LazySimpleSerDe
        Reducer 8 
            Execution mode: vectorized
            Reduce Vectorization:
                enabled: true
                enableConditionsMet: hive.vectorized.execution.reduce.enabled IS true, hive.execution.engine tez IN [tez, spark] IS true
                allNative: false
                usesVectorUDFAdaptor: false
                vectorized: true
            Reduce Operator Tree:
              Group By Operator
                aggregations: min(VALUE._col0), max(VALUE._col1), bloom_filter(VALUE._col2, expectedEntries=96800000)
                Group By Vectorization:
                    aggregators: VectorUDAFMinLong(col 0:int) -> int, VectorUDAFMaxLong(col 1:int) -> int, VectorUDAFBloomFilterMerge(col 2:binary) -> binary
                    className: VectorGroupByOperator
                    groupByMode: FINAL
                    native: false
                    vectorProcessingMode: STREAMING
                    projectedOutputColumnNums: [0, 1, 2]
                mode: final
                outputColumnNames: _col0, _col1, _col2
                Statistics: Num rows: 1 Data size: 12 Basic stats: COMPLETE Column stats: NONE
                Reduce Output Operator
                  sort order: 
                  Reduce Sink Vectorization:
                      className: VectorReduceSinkEmptyKeyOperator
                      native: true
                      nativeConditionsMet: hive.vectorized.execution.reducesink.new.enabled IS true, hive.execution.engine tez IN [tez, spark] IS true, No PTF TopN IS true, No DISTINCT columns IS true, BinarySortableSerDe for keys IS true, LazyBinarySerDe for values IS true
                  Statistics: Num rows: 1 Data size: 12 Basic stats: COMPLETE Column stats: NONE
                  value expressions: _col0 (type: int), _col1 (type: int), _col2 (type: binary)

  Stage: Stage-0
    Fetch Operator
      limit: 100
      Processor Tree:
        ListSink
>>>>>>> 681051f1
<|MERGE_RESOLUTION|>--- conflicted
+++ resolved
@@ -98,208 +98,6 @@
   Stage-1 is a root stage
   Stage-0 depends on stages: Stage-1
 
-<<<<<<< HEAD
-Stage-0
-  Fetch Operator
-    limit:100
-    Stage-1
-      Reducer 7 vectorized
-      File Output Operator [FS_233]
-        Limit [LIM_232] (rows=100 width=88)
-          Number of rows:100
-          Select Operator [SEL_231] (rows=191662559 width=88)
-            Output:["_col0","_col1","_col2","_col3","_col4","_col5","_col6","_col7"]
-          <-Reducer 6 [SIMPLE_EDGE] vectorized
-            SHUFFLE [RS_230]
-              Select Operator [SEL_229] (rows=191662559 width=88)
-                Output:["_col0","_col1","_col2","_col3","_col4","_col6"]
-                Group By Operator [GBY_228] (rows=191662559 width=88)
-                  Output:["_col0","_col1","_col2","_col3","_col4","_col5"],aggregations:["count(VALUE._col0)"],keys:KEY._col0, KEY._col1, KEY._col2, KEY._col3, KEY._col4
-                <-Reducer 5 [SIMPLE_EDGE]
-                  SHUFFLE [RS_67]
-                    PartitionCols:_col0, _col1, _col2, _col3, _col4
-                    Group By Operator [GBY_66] (rows=383325119 width=88)
-                      Output:["_col0","_col1","_col2","_col3","_col4","_col5"],aggregations:["count()"],keys:_col6, _col7, _col8, _col9, _col10
-                      Select Operator [SEL_65] (rows=383325119 width=88)
-                        Output:["_col6","_col7","_col8","_col9","_col10"]
-                        Top N Key Operator [TNK_105] (rows=383325119 width=88)
-                          keys:_col6, _col7, _col8, _col9, _col10,sort order:+++++,top n:100
-                          Filter Operator [FIL_64] (rows=383325119 width=88)
-                            predicate:_col14 is null
-                            Merge Join Operator [MERGEJOIN_181] (rows=766650239 width=88)
-                              Conds:RS_61._col0=RS_227._col0(Left Outer),Output:["_col6","_col7","_col8","_col9","_col10","_col14"]
-                            <-Reducer 19 [ONE_TO_ONE_EDGE] vectorized
-                              FORWARD [RS_227]
-                                PartitionCols:_col0
-                                Select Operator [SEL_226] (rows=158394413 width=135)
-                                  Output:["_col0","_col1"]
-                                  Group By Operator [GBY_225] (rows=158394413 width=135)
-                                    Output:["_col0"],keys:KEY._col0
-                                  <-Reducer 18 [SIMPLE_EDGE]
-                                    SHUFFLE [RS_58]
-                                      PartitionCols:_col0
-                                      Group By Operator [GBY_57] (rows=316788826 width=135)
-                                        Output:["_col0"],keys:_col1
-                                        Merge Join Operator [MERGEJOIN_179] (rows=316788826 width=135)
-                                          Conds:RS_224._col0=RS_197._col0(Inner),Output:["_col1"]
-                                        <-Map 13 [SIMPLE_EDGE] vectorized
-                                          PARTITION_ONLY_SHUFFLE [RS_197]
-                                            PartitionCols:_col0
-                                            Select Operator [SEL_192] (rows=4058 width=1119)
-                                              Output:["_col0"]
-                                              Filter Operator [FIL_191] (rows=4058 width=1119)
-                                                predicate:((d_year = 1999) and d_date_sk is not null and d_moy BETWEEN 1 AND 3)
-                                                TableScan [TS_12] (rows=73049 width=1119)
-                                                  default@date_dim,date_dim,Tbl:COMPLETE,Col:NONE,Output:["d_date_sk","d_year","d_moy"]
-                                        <-Map 22 [SIMPLE_EDGE] vectorized
-                                          SHUFFLE [RS_224]
-                                            PartitionCols:_col0
-                                            Select Operator [SEL_223] (rows=287989836 width=135)
-                                              Output:["_col0","_col1"]
-                                              Filter Operator [FIL_222] (rows=287989836 width=135)
-                                                predicate:((cs_sold_date_sk BETWEEN DynamicValue(RS_54_date_dim_d_date_sk_min) AND DynamicValue(RS_54_date_dim_d_date_sk_max) and in_bloom_filter(cs_sold_date_sk, DynamicValue(RS_54_date_dim_d_date_sk_bloom_filter))) and cs_ship_customer_sk is not null and cs_sold_date_sk is not null)
-                                                TableScan [TS_47] (rows=287989836 width=135)
-                                                  default@catalog_sales,catalog_sales,Tbl:COMPLETE,Col:NONE,Output:["cs_sold_date_sk","cs_ship_customer_sk"]
-                                                <-Reducer 20 [BROADCAST_EDGE] vectorized
-                                                  BROADCAST [RS_221]
-                                                    Group By Operator [GBY_220] (rows=1 width=12)
-                                                      Output:["_col0","_col1","_col2"],aggregations:["min(VALUE._col0)","max(VALUE._col1)","bloom_filter(VALUE._col2, expectedEntries=1000000)"]
-                                                    <-Map 13 [CUSTOM_SIMPLE_EDGE] vectorized
-                                                      PARTITION_ONLY_SHUFFLE [RS_204]
-                                                        Group By Operator [GBY_201] (rows=1 width=12)
-                                                          Output:["_col0","_col1","_col2"],aggregations:["min(_col0)","max(_col0)","bloom_filter(_col0, expectedEntries=1000000)"]
-                                                          Select Operator [SEL_198] (rows=4058 width=1119)
-                                                            Output:["_col0"]
-                                                             Please refer to the previous Select Operator [SEL_192]
-                            <-Reducer 4 [ONE_TO_ONE_EDGE]
-                              FORWARD [RS_61]
-                                PartitionCols:_col0
-                                Select Operator [SEL_46] (rows=696954748 width=88)
-                                  Output:["_col0","_col6","_col7","_col8","_col9","_col10"]
-                                  Filter Operator [FIL_45] (rows=696954748 width=88)
-                                    predicate:_col12 is null
-                                    Merge Join Operator [MERGEJOIN_180] (rows=1393909496 width=88)
-                                      Conds:RS_41._col0=RS_42._col0(Left Semi),RS_41._col0=RS_219._col0(Left Outer),Output:["_col0","_col6","_col7","_col8","_col9","_col10","_col12"]
-                                    <-Reducer 3 [SIMPLE_EDGE]
-                                      PARTITION_ONLY_SHUFFLE [RS_41]
-                                        PartitionCols:_col0
-                                        Merge Join Operator [MERGEJOIN_176] (rows=96800003 width=860)
-                                          Conds:RS_36._col1=RS_190._col0(Inner),Output:["_col0","_col6","_col7","_col8","_col9","_col10"]
-                                        <-Map 10 [SIMPLE_EDGE] vectorized
-                                          SHUFFLE [RS_190]
-                                            PartitionCols:_col0
-                                            Select Operator [SEL_189] (rows=1861800 width=385)
-                                              Output:["_col0","_col1","_col2","_col3","_col4","_col5"]
-                                              Filter Operator [FIL_188] (rows=1861800 width=385)
-                                                predicate:cd_demo_sk is not null
-                                                TableScan [TS_6] (rows=1861800 width=385)
-                                                  default@customer_demographics,customer_demographics,Tbl:COMPLETE,Col:NONE,Output:["cd_demo_sk","cd_gender","cd_marital_status","cd_education_status","cd_purchase_estimate","cd_credit_rating"]
-                                        <-Reducer 2 [SIMPLE_EDGE]
-                                          SHUFFLE [RS_36]
-                                            PartitionCols:_col1
-                                            Merge Join Operator [MERGEJOIN_175] (rows=88000001 width=860)
-                                              Conds:RS_184._col2=RS_187._col0(Inner),Output:["_col0","_col1"]
-                                            <-Map 1 [SIMPLE_EDGE] vectorized
-                                              SHUFFLE [RS_184]
-                                                PartitionCols:_col2
-                                                Select Operator [SEL_183] (rows=80000000 width=860)
-                                                  Output:["_col0","_col1","_col2"]
-                                                  Filter Operator [FIL_182] (rows=80000000 width=860)
-                                                    predicate:(c_current_addr_sk is not null and c_current_cdemo_sk is not null and c_customer_sk is not null)
-                                                    TableScan [TS_0] (rows=80000000 width=860)
-                                                      default@customer,c,Tbl:COMPLETE,Col:NONE,Output:["c_customer_sk","c_current_cdemo_sk","c_current_addr_sk"]
-                                            <-Map 9 [SIMPLE_EDGE] vectorized
-                                              SHUFFLE [RS_187]
-                                                PartitionCols:_col0
-                                                Select Operator [SEL_186] (rows=40000000 width=1014)
-                                                  Output:["_col0"]
-                                                  Filter Operator [FIL_185] (rows=40000000 width=1014)
-                                                    predicate:((ca_state) IN ('CO', 'IL', 'MN') and ca_address_sk is not null)
-                                                    TableScan [TS_3] (rows=40000000 width=1014)
-                                                      default@customer_address,ca,Tbl:COMPLETE,Col:NONE,Output:["ca_address_sk","ca_state"]
-                                    <-Reducer 12 [SIMPLE_EDGE]
-                                      SHUFFLE [RS_42]
-                                        PartitionCols:_col0
-                                        Group By Operator [GBY_40] (rows=633595212 width=88)
-                                          Output:["_col0"],keys:_col0
-                                          Select Operator [SEL_18] (rows=633595212 width=88)
-                                            Output:["_col0"]
-                                            Merge Join Operator [MERGEJOIN_177] (rows=633595212 width=88)
-                                              Conds:RS_211._col0=RS_193._col0(Inner),Output:["_col1"]
-                                            <-Map 13 [SIMPLE_EDGE] vectorized
-                                              PARTITION_ONLY_SHUFFLE [RS_193]
-                                                PartitionCols:_col0
-                                                 Please refer to the previous Select Operator [SEL_192]
-                                            <-Map 11 [SIMPLE_EDGE] vectorized
-                                              SHUFFLE [RS_211]
-                                                PartitionCols:_col0
-                                                Select Operator [SEL_210] (rows=575995635 width=88)
-                                                  Output:["_col0","_col1"]
-                                                  Filter Operator [FIL_209] (rows=575995635 width=88)
-                                                    predicate:((ss_customer_sk BETWEEN DynamicValue(RS_41_c_c_customer_sk_min) AND DynamicValue(RS_41_c_c_customer_sk_max) and in_bloom_filter(ss_customer_sk, DynamicValue(RS_41_c_c_customer_sk_bloom_filter))) and (ss_sold_date_sk BETWEEN DynamicValue(RS_16_date_dim_d_date_sk_min) AND DynamicValue(RS_16_date_dim_d_date_sk_max) and in_bloom_filter(ss_sold_date_sk, DynamicValue(RS_16_date_dim_d_date_sk_bloom_filter))) and ss_customer_sk is not null and ss_sold_date_sk is not null)
-                                                    TableScan [TS_9] (rows=575995635 width=88)
-                                                      default@store_sales,store_sales,Tbl:COMPLETE,Col:NONE,Output:["ss_sold_date_sk","ss_customer_sk"]
-                                                    <-Reducer 14 [BROADCAST_EDGE] vectorized
-                                                      BROADCAST [RS_206]
-                                                        Group By Operator [GBY_205] (rows=1 width=12)
-                                                          Output:["_col0","_col1","_col2"],aggregations:["min(VALUE._col0)","max(VALUE._col1)","bloom_filter(VALUE._col2, expectedEntries=1000000)"]
-                                                        <-Map 13 [CUSTOM_SIMPLE_EDGE] vectorized
-                                                          PARTITION_ONLY_SHUFFLE [RS_202]
-                                                            Group By Operator [GBY_199] (rows=1 width=12)
-                                                              Output:["_col0","_col1","_col2"],aggregations:["min(_col0)","max(_col0)","bloom_filter(_col0, expectedEntries=1000000)"]
-                                                              Select Operator [SEL_194] (rows=4058 width=1119)
-                                                                Output:["_col0"]
-                                                                 Please refer to the previous Select Operator [SEL_192]
-                                                    <-Reducer 8 [BROADCAST_EDGE] vectorized
-                                                      BROADCAST [RS_208]
-                                                        Group By Operator [GBY_207] (rows=1 width=12)
-                                                          Output:["_col0","_col1","_col2"],aggregations:["min(VALUE._col0)","max(VALUE._col1)","bloom_filter(VALUE._col2, expectedEntries=96800000)"]
-                                                        <-Reducer 3 [CUSTOM_SIMPLE_EDGE]
-                                                          PARTITION_ONLY_SHUFFLE [RS_138]
-                                                            Group By Operator [GBY_137] (rows=1 width=12)
-                                                              Output:["_col0","_col1","_col2"],aggregations:["min(_col0)","max(_col0)","bloom_filter(_col0, expectedEntries=96800000)"]
-                                                              Select Operator [SEL_136] (rows=96800003 width=860)
-                                                                Output:["_col0"]
-                                                                 Please refer to the previous Merge Join Operator [MERGEJOIN_176]
-                                    <-Reducer 16 [ONE_TO_ONE_EDGE] vectorized
-                                      FORWARD [RS_219]
-                                        PartitionCols:_col0
-                                        Select Operator [SEL_218] (rows=79201469 width=135)
-                                          Output:["_col0","_col1"]
-                                          Group By Operator [GBY_217] (rows=79201469 width=135)
-                                            Output:["_col0"],keys:KEY._col0
-                                          <-Reducer 15 [SIMPLE_EDGE]
-                                            SHUFFLE [RS_30]
-                                              PartitionCols:_col0
-                                              Group By Operator [GBY_29] (rows=158402938 width=135)
-                                                Output:["_col0"],keys:_col1
-                                                Merge Join Operator [MERGEJOIN_178] (rows=158402938 width=135)
-                                                  Conds:RS_216._col0=RS_195._col0(Inner),Output:["_col1"]
-                                                <-Map 13 [SIMPLE_EDGE] vectorized
-                                                  PARTITION_ONLY_SHUFFLE [RS_195]
-                                                    PartitionCols:_col0
-                                                     Please refer to the previous Select Operator [SEL_192]
-                                                <-Map 21 [SIMPLE_EDGE] vectorized
-                                                  SHUFFLE [RS_216]
-                                                    PartitionCols:_col0
-                                                    Select Operator [SEL_215] (rows=144002668 width=135)
-                                                      Output:["_col0","_col1"]
-                                                      Filter Operator [FIL_214] (rows=144002668 width=135)
-                                                        predicate:((ws_sold_date_sk BETWEEN DynamicValue(RS_26_date_dim_d_date_sk_min) AND DynamicValue(RS_26_date_dim_d_date_sk_max) and in_bloom_filter(ws_sold_date_sk, DynamicValue(RS_26_date_dim_d_date_sk_bloom_filter))) and ws_bill_customer_sk is not null and ws_sold_date_sk is not null)
-                                                        TableScan [TS_19] (rows=144002668 width=135)
-                                                          default@web_sales,web_sales,Tbl:COMPLETE,Col:NONE,Output:["ws_sold_date_sk","ws_bill_customer_sk"]
-                                                        <-Reducer 17 [BROADCAST_EDGE] vectorized
-                                                          BROADCAST [RS_213]
-                                                            Group By Operator [GBY_212] (rows=1 width=12)
-                                                              Output:["_col0","_col1","_col2"],aggregations:["min(VALUE._col0)","max(VALUE._col1)","bloom_filter(VALUE._col2, expectedEntries=1000000)"]
-                                                            <-Map 13 [CUSTOM_SIMPLE_EDGE] vectorized
-                                                              PARTITION_ONLY_SHUFFLE [RS_203]
-                                                                Group By Operator [GBY_200] (rows=1 width=12)
-                                                                  Output:["_col0","_col1","_col2"],aggregations:["min(_col0)","max(_col0)","bloom_filter(_col0, expectedEntries=1000000)"]
-                                                                  Select Operator [SEL_196] (rows=4058 width=1119)
-                                                                    Output:["_col0"]
-                                                                     Please refer to the previous Select Operator [SEL_192]
-=======
 STAGE PLANS:
   Stage: Stage-1
     Tez
@@ -1016,4 +814,3 @@
       limit: 100
       Processor Tree:
         ListSink
->>>>>>> 681051f1
