--- conflicted
+++ resolved
@@ -46,139 +46,6 @@
   Stage-1 is a root stage
   Stage-0 depends on stages: Stage-1
 
-<<<<<<< HEAD
-Stage-0
-  Fetch Operator
-    limit:100
-    Stage-1
-      Reducer 7 vectorized
-      File Output Operator [FS_142]
-        Limit [LIM_141] (rows=100 width=135)
-          Number of rows:100
-          Select Operator [SEL_140] (rows=210822976 width=135)
-            Output:["_col0","_col1","_col2","_col3","_col4"]
-          <-Reducer 6 [SIMPLE_EDGE] vectorized
-            SHUFFLE [RS_139]
-              Select Operator [SEL_138] (rows=210822976 width=135)
-                Output:["_col0","_col1","_col2","_col3","_col4"]
-                Group By Operator [GBY_137] (rows=210822976 width=135)
-                  Output:["_col0","_col1","_col2","_col3","_col4","_col5","_col6","_col7","_col8"],aggregations:["sum(VALUE._col0)","count(VALUE._col1)","sum(VALUE._col2)","count(VALUE._col3)","sum(VALUE._col4)","count(VALUE._col5)","sum(VALUE._col6)","count(VALUE._col7)"],keys:KEY._col0
-                <-Reducer 5 [SIMPLE_EDGE]
-                  SHUFFLE [RS_29]
-                    PartitionCols:_col0
-                    Group By Operator [GBY_28] (rows=421645953 width=135)
-                      Output:["_col0","_col1","_col2","_col3","_col4","_col5","_col6","_col7","_col8"],aggregations:["sum(_col4)","count(_col4)","sum(_col5)","count(_col5)","sum(_col7)","count(_col7)","sum(_col6)","count(_col6)"],keys:_col18
-                      Top N Key Operator [TNK_55] (rows=421645953 width=135)
-                        keys:_col18,sort order:+,top n:100
-                        Merge Join Operator [MERGEJOIN_99] (rows=421645953 width=135)
-                          Conds:RS_24._col2=RS_129._col0(Inner),Output:["_col4","_col5","_col6","_col7","_col18"]
-                        <-Map 14 [SIMPLE_EDGE] vectorized
-                          SHUFFLE [RS_129]
-                            PartitionCols:_col0
-                            Select Operator [SEL_127] (rows=462000 width=1436)
-                              Output:["_col0","_col1"]
-                              Top N Key Operator [TNK_126]
-                                keys:i_item_id,sort order:+,top n:100
-                                Filter Operator [FIL_125] (rows=462000 width=1436)
-                                  predicate:i_item_sk is not null
-                                  TableScan [TS_12] (rows=462000 width=1436)
-                                    default@item,item,Tbl:COMPLETE,Col:NONE,Output:["i_item_sk","i_item_id"]
-                        <-Reducer 4 [SIMPLE_EDGE]
-                          SHUFFLE [RS_24]
-                            PartitionCols:_col2
-                            Merge Join Operator [MERGEJOIN_98] (rows=383314495 width=135)
-                              Conds:RS_21._col3=RS_119._col0(Inner),Output:["_col2","_col4","_col5","_col6","_col7"]
-                            <-Map 12 [SIMPLE_EDGE] vectorized
-                              SHUFFLE [RS_119]
-                                PartitionCols:_col0
-                                Select Operator [SEL_118] (rows=2300 width=1179)
-                                  Output:["_col0"]
-                                  Filter Operator [FIL_117] (rows=2300 width=1179)
-                                    predicate:(((p_channel_email = 'N') or (p_channel_event = 'N')) and p_promo_sk is not null)
-                                    TableScan [TS_9] (rows=2300 width=1179)
-                                      default@promotion,promotion,Tbl:COMPLETE,Col:NONE,Output:["p_promo_sk","p_channel_email","p_channel_event"]
-                            <-Reducer 3 [SIMPLE_EDGE]
-                              SHUFFLE [RS_21]
-                                PartitionCols:_col3
-                                Merge Join Operator [MERGEJOIN_97] (rows=348467716 width=135)
-                                  Conds:RS_18._col0=RS_111._col0(Inner),Output:["_col2","_col3","_col4","_col5","_col6","_col7"]
-                                <-Map 10 [SIMPLE_EDGE] vectorized
-                                  SHUFFLE [RS_111]
-                                    PartitionCols:_col0
-                                    Select Operator [SEL_110] (rows=36524 width=1119)
-                                      Output:["_col0"]
-                                      Filter Operator [FIL_109] (rows=36524 width=1119)
-                                        predicate:((d_year = 1998) and d_date_sk is not null)
-                                        TableScan [TS_6] (rows=73049 width=1119)
-                                          default@date_dim,date_dim,Tbl:COMPLETE,Col:NONE,Output:["d_date_sk","d_year"]
-                                <-Reducer 2 [SIMPLE_EDGE]
-                                  SHUFFLE [RS_18]
-                                    PartitionCols:_col0
-                                    Merge Join Operator [MERGEJOIN_96] (rows=316788826 width=135)
-                                      Conds:RS_136._col1=RS_103._col0(Inner),Output:["_col0","_col2","_col3","_col4","_col5","_col6","_col7"]
-                                    <-Map 8 [SIMPLE_EDGE] vectorized
-                                      PARTITION_ONLY_SHUFFLE [RS_103]
-                                        PartitionCols:_col0
-                                        Select Operator [SEL_102] (rows=232725 width=385)
-                                          Output:["_col0"]
-                                          Filter Operator [FIL_101] (rows=232725 width=385)
-                                            predicate:((cd_education_status = 'Primary') and (cd_gender = 'F') and (cd_marital_status = 'W') and cd_demo_sk is not null)
-                                            TableScan [TS_3] (rows=1861800 width=385)
-                                              default@customer_demographics,customer_demographics,Tbl:COMPLETE,Col:NONE,Output:["cd_demo_sk","cd_gender","cd_marital_status","cd_education_status"]
-                                    <-Map 1 [SIMPLE_EDGE] vectorized
-                                      SHUFFLE [RS_136]
-                                        PartitionCols:_col1
-                                        Select Operator [SEL_135] (rows=287989836 width=135)
-                                          Output:["_col0","_col1","_col2","_col3","_col4","_col5","_col6","_col7"]
-                                          Filter Operator [FIL_134] (rows=287989836 width=135)
-                                            predicate:((cs_bill_cdemo_sk BETWEEN DynamicValue(RS_16_customer_demographics_cd_demo_sk_min) AND DynamicValue(RS_16_customer_demographics_cd_demo_sk_max) and in_bloom_filter(cs_bill_cdemo_sk, DynamicValue(RS_16_customer_demographics_cd_demo_sk_bloom_filter))) and (cs_item_sk BETWEEN DynamicValue(RS_25_item_i_item_sk_min) AND DynamicValue(RS_25_item_i_item_sk_max) and in_bloom_filter(cs_item_sk, DynamicValue(RS_25_item_i_item_sk_bloom_filter))) and (cs_promo_sk BETWEEN DynamicValue(RS_22_promotion_p_promo_sk_min) AND DynamicValue(RS_22_promotion_p_promo_sk_max) and in_bloom_filter(cs_promo_sk, DynamicValue(RS_22_promotion_p_promo_sk_bloom_filter))) and (cs_sold_date_sk BETWEEN DynamicValue(RS_19_date_dim_d_date_sk_min) AND DynamicValue(RS_19_date_dim_d_date_sk_max) and in_bloom_filter(cs_sold_date_sk, DynamicValue(RS_19_date_dim_d_date_sk_bloom_filter))) and cs_bill_cdemo_sk is not null and cs_item_sk is not null and cs_promo_sk is not null and cs_sold_date_sk is not null)
-                                            TableScan [TS_0] (rows=287989836 width=135)
-                                              default@catalog_sales,catalog_sales,Tbl:COMPLETE,Col:NONE,Output:["cs_sold_date_sk","cs_bill_cdemo_sk","cs_item_sk","cs_promo_sk","cs_quantity","cs_list_price","cs_sales_price","cs_coupon_amt"]
-                                            <-Reducer 11 [BROADCAST_EDGE] vectorized
-                                              BROADCAST [RS_116]
-                                                Group By Operator [GBY_115] (rows=1 width=12)
-                                                  Output:["_col0","_col1","_col2"],aggregations:["min(VALUE._col0)","max(VALUE._col1)","bloom_filter(VALUE._col2, expectedEntries=1000000)"]
-                                                <-Map 10 [CUSTOM_SIMPLE_EDGE] vectorized
-                                                  SHUFFLE [RS_114]
-                                                    Group By Operator [GBY_113] (rows=1 width=12)
-                                                      Output:["_col0","_col1","_col2"],aggregations:["min(_col0)","max(_col0)","bloom_filter(_col0, expectedEntries=1000000)"]
-                                                      Select Operator [SEL_112] (rows=36524 width=1119)
-                                                        Output:["_col0"]
-                                                         Please refer to the previous Select Operator [SEL_110]
-                                            <-Reducer 13 [BROADCAST_EDGE] vectorized
-                                              BROADCAST [RS_124]
-                                                Group By Operator [GBY_123] (rows=1 width=12)
-                                                  Output:["_col0","_col1","_col2"],aggregations:["min(VALUE._col0)","max(VALUE._col1)","bloom_filter(VALUE._col2, expectedEntries=1000000)"]
-                                                <-Map 12 [CUSTOM_SIMPLE_EDGE] vectorized
-                                                  SHUFFLE [RS_122]
-                                                    Group By Operator [GBY_121] (rows=1 width=12)
-                                                      Output:["_col0","_col1","_col2"],aggregations:["min(_col0)","max(_col0)","bloom_filter(_col0, expectedEntries=1000000)"]
-                                                      Select Operator [SEL_120] (rows=2300 width=1179)
-                                                        Output:["_col0"]
-                                                         Please refer to the previous Select Operator [SEL_118]
-                                            <-Reducer 15 [BROADCAST_EDGE] vectorized
-                                              BROADCAST [RS_133]
-                                                Group By Operator [GBY_132] (rows=1 width=12)
-                                                  Output:["_col0","_col1","_col2"],aggregations:["min(VALUE._col0)","max(VALUE._col1)","bloom_filter(VALUE._col2, expectedEntries=1000000)"]
-                                                <-Map 14 [CUSTOM_SIMPLE_EDGE] vectorized
-                                                  SHUFFLE [RS_131]
-                                                    Group By Operator [GBY_130] (rows=1 width=12)
-                                                      Output:["_col0","_col1","_col2"],aggregations:["min(_col0)","max(_col0)","bloom_filter(_col0, expectedEntries=1000000)"]
-                                                      Select Operator [SEL_128] (rows=462000 width=1436)
-                                                        Output:["_col0"]
-                                                         Please refer to the previous Select Operator [SEL_127]
-                                            <-Reducer 9 [BROADCAST_EDGE] vectorized
-                                              BROADCAST [RS_108]
-                                                Group By Operator [GBY_107] (rows=1 width=12)
-                                                  Output:["_col0","_col1","_col2"],aggregations:["min(VALUE._col0)","max(VALUE._col1)","bloom_filter(VALUE._col2, expectedEntries=1000000)"]
-                                                <-Map 8 [CUSTOM_SIMPLE_EDGE] vectorized
-                                                  PARTITION_ONLY_SHUFFLE [RS_106]
-                                                    Group By Operator [GBY_105] (rows=1 width=12)
-                                                      Output:["_col0","_col1","_col2"],aggregations:["min(_col0)","max(_col0)","bloom_filter(_col0, expectedEntries=1000000)"]
-                                                      Select Operator [SEL_104] (rows=232725 width=385)
-                                                        Output:["_col0"]
-                                                         Please refer to the previous Select Operator [SEL_102]
-=======
 STAGE PLANS:
   Stage: Stage-1
     Tez
@@ -788,4 +655,3 @@
       limit: 100
       Processor Tree:
         ListSink
->>>>>>> 681051f1
