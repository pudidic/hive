--- conflicted
+++ resolved
@@ -25,24 +25,18 @@
 import java.net.URI;
 import java.nio.ByteBuffer;
 import java.security.AccessControlException;
-<<<<<<< HEAD
 import java.security.NoSuchAlgorithmException;
 import java.security.PrivilegedExceptionAction;
-=======
->>>>>>> d3055892
 import java.util.Comparator;
 import java.util.List;
 import java.util.Map;
 import java.util.TreeMap;
 
-<<<<<<< HEAD
 import javax.security.auth.login.LoginException;
 
 import com.google.common.annotations.VisibleForTesting;
 import org.apache.commons.logging.Log;
 import org.apache.commons.logging.LogFactory;
-=======
->>>>>>> d3055892
 import org.apache.hadoop.conf.Configuration;
 import org.apache.hadoop.fs.BlockLocation;
 import org.apache.hadoop.fs.FSDataInputStream;
@@ -219,27 +213,6 @@
       throws IOException;
 
   /**
-<<<<<<< HEAD
-   * Create the proxy ugi for the given userid
-   * @param userName
-   * @return
-   */
-  public UserGroupInformation createProxyUser(String userName) throws IOException;
-
-  /**
-   * Verify proxy access to given UGI for given user
-   * @param proxyUser
-   * @param realUserUgi
-   * @param ipAddress
-   * @param conf
-   * @throws IOException
-   */
-  public void authorizeProxyAccess(String proxyUser, UserGroupInformation realUserUgi,
-      String ipAddress, Configuration conf) throws IOException;
-
-  /**
-=======
->>>>>>> d3055892
    * The method sets to set the partition file has a different signature between
    * hadoop versions.
    * @param jobConf
